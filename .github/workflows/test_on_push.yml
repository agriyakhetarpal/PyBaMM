--- conflicted
+++ resolved
@@ -31,13 +31,8 @@
     strategy:
       fail-fast: false
       matrix:
-<<<<<<< HEAD
-        os: [ubuntu-latest, windows-latest]
-        python-version: [3.6, 3.7, 3.8]
-=======
         os: [ubuntu-latest, macos-latest, windows-latest]
         python-version: [3.7, 3.8, 3.9]
->>>>>>> 8fd7c132
 
     steps:
     - uses: actions/checkout@v2
