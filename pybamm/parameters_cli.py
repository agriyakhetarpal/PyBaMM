--- conflicted
+++ resolved
@@ -151,12 +151,9 @@
       * graphite_Ecker2015
       * graphite_Chen2020
       * graphite_mcmb2528_Marquis2019
-<<<<<<< HEAD
+      * graphite_UMBL_Mohtat2020
+      * graphite_Kim2011
       * li_metal_Xu2019
-=======
-      * graphite_UMBL_Mohtat2020
->>>>>>> 131e3550
-      * graphite_Kim2011
     Available local parameters:
     """
     parser = argparse.ArgumentParser(
