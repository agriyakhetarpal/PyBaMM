--- conflicted
+++ resolved
@@ -52,11 +52,9 @@
     use_simulation_setup_type : str
         Whether to use the "new" (default) or "old" simulation set-up type. "new" is
         faster at simulating individual steps but has higher set-up overhead
-<<<<<<< HEAD
     drive_cycles : dict
         Dictionary of drive cycles to use for this experiment.
-=======
->>>>>>> daf7fa7d
+
     """
 
     def __init__(
@@ -65,15 +63,12 @@
         parameters=None,
         period="1 minute",
         use_simulation_setup_type="new",
-<<<<<<< HEAD
         drive_cycles={},
     ):
 
         import numpy as np
         self._np = np
-=======
-    ):
->>>>>>> daf7fa7d
+
         self.period = self.convert_time_to_seconds(period.split())
         operating_conditions_cycles = []
         for cycle in operating_conditions:
