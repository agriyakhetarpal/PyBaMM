#
# Unary operator classes and methods
#
import numbers
import numpy as np
import pybamm
from scipy.sparse import issparse, csr_matrix


class UnaryOperator(pybamm.Symbol):
    """A node in the expression tree representing a unary operator
    (e.g. '-', grad, div)

    Derived classes will specify the particular operator

    **Extends:** :class:`Symbol`

    Parameters
    ----------
    name : str
        name of the node
    child : :class:`Symbol`
        child node

    """

    def __init__(self, name, child, domain=None, auxiliary_domains=None):
        if isinstance(child, numbers.Number):
            child = pybamm.Scalar(child)
        if domain is None:
            domain = child.domain
        if auxiliary_domains is None:
            auxiliary_domains = child.auxiliary_domains
        super().__init__(
            name, children=[child], domain=domain, auxiliary_domains=auxiliary_domains
        )
        self.child = self.children[0]

    def __str__(self):
        """ See :meth:`pybamm.Symbol.__str__()`. """
        return "{}({!s})".format(self.name, self.child)

    def new_copy(self):
        """ See :meth:`pybamm.Symbol.new_copy()`. """
        new_child = self.child.new_copy()
        return self._unary_new_copy(new_child)

    def _unary_new_copy(self, child):
        """Make a new copy of the unary operator, with child `child`"""

        return self.__class__(child)

    def _unary_jac(self, child_jac):
        """Calculate the jacobian of a unary operator."""
        raise NotImplementedError

    def _unary_evaluate(self, child):
        """Perform unary operation on a child. """
        raise NotImplementedError

    def evaluate(self, t=None, y=None, y_dot=None, inputs=None, known_evals=None):
        """ See :meth:`pybamm.Symbol.evaluate()`. """
        if known_evals is not None:
            if self.id not in known_evals:
                child, known_evals = self.child.evaluate(
                    t, y, y_dot, inputs, known_evals
                )
                known_evals[self.id] = self._unary_evaluate(child)
            return known_evals[self.id], known_evals
        else:
            child = self.child.evaluate(t, y, y_dot, inputs)
            return self._unary_evaluate(child)

    def _evaluate_for_shape(self):
        """
        Default behaviour: unary operator has same shape as child
        See :meth:`pybamm.Symbol.evaluate_for_shape()`
        """
        return self.children[0].evaluate_for_shape()

    def _evaluates_on_edges(self, dimension):
        """ See :meth:`pybamm.Symbol._evaluates_on_edges()`. """
        return self.child.evaluates_on_edges(dimension)

    def is_constant(self):
        """ See :meth:`pybamm.Symbol.is_constant()`. """
        return self.child.is_constant()


class Negate(UnaryOperator):
    """A node in the expression tree representing a `-` negation operator

    **Extends:** :class:`UnaryOperator`
    """

    def __init__(self, child):
        """ See :meth:`pybamm.UnaryOperator.__init__()`. """
        super().__init__("-", child)

    def __str__(self):
        """ See :meth:`pybamm.Symbol.__str__()`. """
        return "{}{!s}".format(self.name, self.child)

    def _diff(self, variable):
        """ See :meth:`pybamm.Symbol._diff()`. """
        return -self.child.diff(variable)

    def _unary_jac(self, child_jac):
        """ See :meth:`pybamm.UnaryOperator._unary_jac()`. """
        return -child_jac

    def _unary_evaluate(self, child):
        """ See :meth:`UnaryOperator._unary_evaluate()`. """
        return -child

    def _unary_new_copy(self, child):
        """ See :meth:`UnaryOperator._unary_new_copy()`. """
        return -child


class AbsoluteValue(UnaryOperator):
    """A node in the expression tree representing an `abs` operator

    **Extends:** :class:`UnaryOperator`
    """

    def __init__(self, child):
        """ See :meth:`pybamm.UnaryOperator.__init__()`. """
        super().__init__("abs", child)

    def diff(self, variable):
        """ See :meth:`pybamm.Symbol.diff()`. """
        child = self.child.new_copy()
        return Sign(child) * child.diff(variable)

    def _unary_jac(self, child_jac):
        """ See :meth:`pybamm.UnaryOperator._unary_jac()`. """
        child = self.child.new_copy()
        return Sign(child) * child_jac

    def _unary_evaluate(self, child):
        """ See :meth:`UnaryOperator._unary_evaluate()`. """
        return np.abs(child)


class Sign(UnaryOperator):
    """A node in the expression tree representing a `sign` operator

    **Extends:** :class:`UnaryOperator`
    """

    def __init__(self, child):
        """ See :meth:`pybamm.UnaryOperator.__init__()`. """
        super().__init__("sign", child)

    def diff(self, variable):
        """ See :meth:`pybamm.Symbol.diff()`. """
        return pybamm.Scalar(0)

    def _unary_jac(self, child_jac):
        """ See :meth:`pybamm.UnaryOperator._unary_jac()`. """
        return pybamm.Scalar(0)

    def _unary_evaluate(self, child):
        """ See :meth:`UnaryOperator._unary_evaluate()`. """
        if issparse(child):
            return csr_matrix.sign(child)
        else:
            return np.sign(child)


class Floor(UnaryOperator):
    """A node in the expression tree representing an `floor` operator

    **Extends:** :class:`UnaryOperator`
    """

    def __init__(self, child):
        """ See :meth:`pybamm.UnaryOperator.__init__()`. """
        super().__init__("floor", child)

    def diff(self, variable):
        """ See :meth:`pybamm.Symbol.diff()`. """
        return pybamm.Scalar(0)

    def _unary_jac(self, child_jac):
        """ See :meth:`pybamm.UnaryOperator._unary_jac()`. """
        return pybamm.Scalar(0)

    def _unary_evaluate(self, child):
        """ See :meth:`UnaryOperator._unary_evaluate()`. """
        return np.floor(child)


class Ceiling(UnaryOperator):
    """A node in the expression tree representing a `ceil` operator

    **Extends:** :class:`UnaryOperator`
    """

    def __init__(self, child):
        """ See :meth:`pybamm.UnaryOperator.__init__()`. """
        super().__init__("ceil", child)

    def diff(self, variable):
        """ See :meth:`pybamm.Symbol.diff()`. """
        return pybamm.Scalar(0)

    def _unary_jac(self, child_jac):
        """ See :meth:`pybamm.UnaryOperator._unary_jac()`. """
        return pybamm.Scalar(0)

    def _unary_evaluate(self, child):
        """ See :meth:`UnaryOperator._unary_evaluate()`. """
        return np.ceil(child)


class Index(UnaryOperator):
    """A node in the expression tree, which stores the index that should be
    extracted from its child after the child has been evaluated.

    Parameters
    ----------
    child : :class:`pybamm.Symbol`
        The symbol of which to take the index
    index : int or slice
        The index (if int) or indices (if slice) to extract from the symbol
    name : str, optional
        The name of the symbol
    check_size : bool, optional
        Whether to check if the slice size exceeds the child size. Default is True.
        This should always be True when creating a new symbol so that the appropriate
        check is performed, but should be False for creating a new copy to avoid
        unnecessarily repeating the check.
    """

    def __init__(self, child, index, name=None, check_size=True):
        self.index = index
        if index == -1:
            self.slice = slice(-1, None)
            if name is None:
                name = "Index[-1]"
        elif isinstance(index, int):
            self.slice = slice(index, index + 1)
            if name is None:
                name = "Index[" + str(index) + "]"
        elif isinstance(index, slice):
            self.slice = index
            if name is None:
                if index.start is None:
                    name = "Index[:{:d}]".format(index.stop)
                else:
                    name = "Index[{:d}:{:d}]".format(index.start, index.stop)
        else:
            raise TypeError("index must be integer or slice")

        if check_size:
            if self.slice in (slice(0, 1), slice(-1, None)):
                pass
            elif self.slice.stop > child.size:
                raise ValueError("slice size exceeds child size")

        super().__init__(name, child)

        # no domain for integer value key
        if isinstance(index, int):
            self.clear_domains()

    def _unary_jac(self, child_jac):
        """ See :meth:`pybamm.UnaryOperator._unary_jac()`. """

        # if child.jac returns a matrix of zeros, this subsequently gives a bug
        # when trying to simplify the node Index(child_jac). Instead, search the
        # tree for StateVectors and return a matrix of zeros of the correct size
        # if none are found.
        if not self.has_symbol_of_classes(pybamm.StateVector):
            jac = csr_matrix((1, child_jac.shape[1]))
            return pybamm.Matrix(jac)
        else:
            return Index(child_jac, self.index)

    def set_id(self):
        """ See :meth:`pybamm.Symbol.set_id()` """
        self._id = hash(
            (
                self.__class__,
                self.name,
                self.slice.start,
                self.slice.stop,
                self.children[0].id,
            )
            + tuple(self.domain)
        )

    def _unary_evaluate(self, child):
        """ See :meth:`UnaryOperator._unary_evaluate()`. """
        return child[self.slice]

    def _unary_new_copy(self, child):
        """ See :meth:`UnaryOperator._unary_new_copy()`. """
        new_index = self.__class__(child, self.index, check_size=False)
        # Keep same domains
        new_index.copy_domains(self)
        return new_index

    def _evaluate_for_shape(self):
        return self._unary_evaluate(self.children[0].evaluate_for_shape())

    def _evaluates_on_edges(self, dimension):
        """ See :meth:`pybamm.Symbol._evaluates_on_edges()`. """
        return False


class SpatialOperator(UnaryOperator):
    """A node in the expression tree representing a unary spatial operator
    (e.g. grad, div)

    Derived classes will specify the particular operator

    This type of node will be replaced by the :class:`Discretisation`
    class with a :class:`Matrix`

    **Extends:** :class:`UnaryOperator`

    Parameters
    ----------

    name : str
        name of the node
    child : :class:`Symbol`
        child node

    """

    def __init__(self, name, child, domain=None, auxiliary_domains=None):
        super().__init__(name, child, domain, auxiliary_domains)

    def diff(self, variable):
        """ See :meth:`pybamm.Symbol.diff()`. """
        # We shouldn't need this
        raise NotImplementedError


class Gradient(SpatialOperator):
    """A node in the expression tree representing a grad operator

    **Extends:** :class:`SpatialOperator`
    """

    def __init__(self, child):
        if child.domain == []:
            raise pybamm.DomainError(
                "Cannot take gradient of '{}' since its domain is empty. ".format(child)
                + "Try broadcasting the object first, e.g.\n\n"
                "\tpybamm.grad(pybamm.PrimaryBroadcast(symbol, 'domain'))"
            )
        if child.evaluates_on_edges("primary") is True:
            raise TypeError(
                "Cannot take gradient of '{}' since it evaluates on edges".format(child)
            )
        super().__init__("grad", child)

    def _evaluates_on_edges(self, dimension):
        """ See :meth:`pybamm.Symbol._evaluates_on_edges()`. """
        return True

    def _unary_new_copy(self, child):
        """ See :meth:`UnaryOperator._unary_new_copy()`. """
        return grad(child)


class Divergence(SpatialOperator):
    """A node in the expression tree representing a div operator

    **Extends:** :class:`SpatialOperator`
    """

    def __init__(self, child):
        if child.domain == []:
            raise pybamm.DomainError(
                "Cannot take divergence of '{}' since its domain is empty. ".format(
                    child
                )
                + "Try broadcasting the object first, e.g.\n\n"
                "\tpybamm.div(pybamm.PrimaryBroadcast(symbol, 'domain'))"
            )
        if child.evaluates_on_edges("primary") is False:
            raise TypeError(
                "Cannot take divergence of '{}' since it does not ".format(child)
                + "evaluate on edges. Usually, a gradient should be taken before the "
                "divergence."
            )
        super().__init__("div", child)

    def _evaluates_on_edges(self, dimension):
        """ See :meth:`pybamm.Symbol._evaluates_on_edges()`. """
        return False

    def _unary_new_copy(self, child):
        """ See :meth:`UnaryOperator._unary_new_copy()`. """
        return div(child)


class Laplacian(SpatialOperator):
    """A node in the expression tree representing a laplacian operator. This is
    currently only implemeted in the weak form for finite element formulations.

    **Extends:** :class:`SpatialOperator`
    """

    def __init__(self, child):
        super().__init__("laplacian", child)

    def _evaluates_on_edges(self, dimension):
        """ See :meth:`pybamm.Symbol._evaluates_on_edges()`. """
        return False


class GradientSquared(SpatialOperator):
    """A node in the expression tree representing a the inner product of the grad
    operator with itself. In particular, this is useful in the finite element
    formualtion where we only require the (sclar valued) square of the gradient,
    and  not the gradient itself.
    **Extends:** :class:`SpatialOperator`
    """

    def __init__(self, child):
        super().__init__("grad squared", child)

    def _evaluates_on_edges(self, dimension):
        """ See :meth:`pybamm.Symbol._evaluates_on_edges()`. """
        return False


class Mass(SpatialOperator):
    """Returns the mass matrix for a given symbol, accounting for Dirchlet boundary
    conditions where necessary (e.g. in the finite element formualtion)
    **Extends:** :class:`SpatialOperator`
    """

    def __init__(self, child):
        super().__init__("mass", child)

    def _evaluate_for_shape(self):
        return pybamm.evaluate_for_shape_using_domain(self.domain, typ="matrix")


class BoundaryMass(SpatialOperator):
    """Returns the mass matrix for a given symbol assembled over the boundary of
    the domain, accounting for Dirchlet boundary conditions where necessary
    (e.g. in the finite element formualtion)
    **Extends:** :class:`SpatialOperator`
    """

    def __init__(self, child):
        super().__init__("boundary mass", child)

    def _evaluate_for_shape(self):
        return pybamm.evaluate_for_shape_using_domain(self.domain, typ="matrix")


class Integral(SpatialOperator):
    """A node in the expression tree representing an integral operator

    .. math::
        I = \\int_{a}^{b}\\!f(u)\\,du,

    where :math:`a` and :math:`b` are the left-hand and right-hand boundaries of
    the domain respectively, and :math:`u\\in\\text{domain}`.

    Parameters
    ----------
    function : :class:`pybamm.Symbol`
        The function to be integrated (will become self.children[0])
    integration_variable : :class:`pybamm.IndependentVariable`
        The variable over which to integrate

    **Extends:** :class:`SpatialOperator`
    """

    def __init__(self, child, integration_variable):
        if not isinstance(integration_variable, list):
            integration_variable = [integration_variable]

        name = "integral"
        for var in integration_variable:
            if isinstance(var, pybamm.SpatialVariable):
                # Check that child and integration_variable domains agree
                if var.domain == child.domain:
                    self._integration_dimension = "primary"
                elif (
                    "secondary" in child.auxiliary_domains
                    and var.domain == child.auxiliary_domains["secondary"]
                ):
                    self._integration_dimension = "secondary"
                elif (
                    "tertiary" in child.auxiliary_domains
                    and var.domain == child.auxiliary_domains["tertiary"]
                ):
                    self._integration_dimension = "tertiary"
                else:
                    raise pybamm.DomainError(
                        "integration_variable must be the same as child domain or "
                        "an auxiliary domain"
                    )
            else:
                raise TypeError(
                    "integration_variable must be of type pybamm.SpatialVariable, "
                    "not {}".format(type(var))
                )
            name += " d{}".format(var.name)

        if self._integration_dimension == "primary":
            # integral of a child takes the domain from auxiliary domain of the child
            if child.auxiliary_domains != {}:
                domain = child.auxiliary_domains["secondary"]
                if "tertiary" in child.auxiliary_domains:
                    auxiliary_domains = {
                        "secondary": child.auxiliary_domains["tertiary"]
                    }
                else:
                    auxiliary_domains = {}
            # if child has no auxiliary domain, integral removes domain
            else:
                domain = []
                auxiliary_domains = {}
        elif self._integration_dimension == "secondary":
            # integral in the secondary dimension keeps the same domain, moves tertiary
            # domain to secondary domain
            domain = child.domain
            if "tertiary" in child.auxiliary_domains:
                auxiliary_domains = {"secondary": child.auxiliary_domains["tertiary"]}
            else:
                auxiliary_domains = {}
        elif self._integration_dimension == "tertiary":
            # integral in the tertiary dimension keeps the domain and secondary domain
            domain = child.domain
            auxiliary_domains = {"secondary": child.auxiliary_domains["secondary"]}

        if any(isinstance(var, pybamm.SpatialVariable) for var in integration_variable):
            name += " {}".format(child.domain)

        self._integration_variable = integration_variable
        super().__init__(
            name, child, domain=domain, auxiliary_domains=auxiliary_domains
        )

    @property
    def integration_variable(self):
        return self._integration_variable

    def set_id(self):
        """ See :meth:`pybamm.Symbol.set_id()` """
        self._id = hash(
            (self.__class__, self.name)
            + tuple(
                [
                    integration_variable.id
                    for integration_variable in self.integration_variable
                ]
            )
            + (self.children[0].id,)
            + tuple(self.domain)
        )

    def _unary_new_copy(self, child):
        """ See :meth:`UnaryOperator._unary_new_copy()`. """

        return self.__class__(child, self.integration_variable)

    def _evaluate_for_shape(self):
        """ See :meth:`pybamm.Symbol.evaluate_for_shape_using_domain()` """
        return pybamm.evaluate_for_shape_using_domain(
            self.domain, self.auxiliary_domains
        )

    def _evaluates_on_edges(self, dimension):
        """ See :meth:`pybamm.Symbol._evaluates_on_edges()`. """
        return False


class BaseIndefiniteIntegral(Integral):
    """Base class for indefinite integrals (forward or backward).

    Parameters
    ----------
    function : :class:`pybamm.Symbol`
        The function to be integrated (will become self.children[0])
    integration_variable : :class:`pybamm.IndependentVariable`
        The variable over which to integrate

    **Extends:** :class:`Integral`
    """

    def __init__(self, child, integration_variable):
        if isinstance(integration_variable, list):
            if len(integration_variable) > 1:
                raise NotImplementedError(
                    "Indefinite integral only implemeted w.r.t. one variable"
                )
            else:
                integration_variable = integration_variable[0]
        super().__init__(child, integration_variable)
        # overwrite domains with child domains
        self.copy_domains(child)

    def _evaluate_for_shape(self):
        return self.children[0].evaluate_for_shape()

    def _evaluates_on_edges(self, dimension):
        # If child evaluates on edges, indefinite integral doesn't
        # If child doesn't evaluate on edges, indefinite integral does
        return not self.child.evaluates_on_edges(dimension)


class IndefiniteIntegral(BaseIndefiniteIntegral):
    """A node in the expression tree representing an indefinite integral operator

    .. math::
        I = \\int_{x_\text{min}}^{x}\\!f(u)\\,du

    where :math:`u\\in\\text{domain}` which can represent either a
    spatial or temporal variable.

    Parameters
    ----------
    function : :class:`pybamm.Symbol`
        The function to be integrated (will become self.children[0])
    integration_variable : :class:`pybamm.IndependentVariable`
        The variable over which to integrate

    **Extends:** :class:`BaseIndefiniteIntegral`
    """

    def __init__(self, child, integration_variable):
        super().__init__(child, integration_variable)
        # Overwrite the name
        self.name = "{} integrated w.r.t {}".format(
            child.name, self.integration_variable[0].name
        )
        if isinstance(integration_variable, pybamm.SpatialVariable):
            self.name += " on {}".format(self.integration_variable[0].domain)


class BackwardIndefiniteIntegral(BaseIndefiniteIntegral):
    """A node in the expression tree representing a backward indefinite integral
    operator

    .. math::
        I = \\int_{x}^{x_\text{max}}\\!f(u)\\,du

    where :math:`u\\in\\text{domain}` which can represent either a
    spatial or temporal variable.

    Parameters
    ----------
    function : :class:`pybamm.Symbol`
        The function to be integrated (will become self.children[0])
    integration_variable : :class:`pybamm.IndependentVariable`
        The variable over which to integrate

    **Extends:** :class:`BaseIndefiniteIntegral`
    """

    def __init__(self, child, integration_variable):
        super().__init__(child, integration_variable)
        # Overwrite the name
        self.name = "{} integrated backward w.r.t {}".format(
            child.name, self.integration_variable[0].name
        )
        if isinstance(integration_variable, pybamm.SpatialVariable):
            self.name += " on {}".format(self.integration_variable[0].domain)


class DefiniteIntegralVector(SpatialOperator):
    """A node in the expression tree representing an integral of the basis used
    for discretisation

    .. math::
        I = \\int_{a}^{b}\\!\\psi(x)\\,dx,

    where :math:`a` and :math:`b` are the left-hand and right-hand boundaries of
    the domain respectively and :math:`\\psi` is the basis function.

    Parameters
    ----------
    variable : :class:`pybamm.Symbol`
        The variable whose basis will be integrated over the entire domain
    vector_type : str, optional
        Whether to return a row or column vector (default is row)

    **Extends:** :class:`SpatialOperator`
    """

    def __init__(self, child, vector_type="row"):
        name = "basis integral"
        self.vector_type = vector_type
        super().__init__(name, child)
        # integrating removes the domain
        self.clear_domains()

    def set_id(self):
        """ See :meth:`pybamm.Symbol.set_id()` """
        self._id = hash(
            (self.__class__, self.name, self.vector_type)
            + (self.children[0].id,)
            + tuple(self.domain)
        )

    def _unary_new_copy(self, child):
        """ See :meth:`UnaryOperator._unary_new_copy()`. """

        return self.__class__(child, vector_type=self.vector_type)

    def _evaluate_for_shape(self):
        """ See :meth:`pybamm.Symbol.evaluate_for_shape_using_domain()` """
        return pybamm.evaluate_for_shape_using_domain(self.domain)


class BoundaryIntegral(SpatialOperator):
    """A node in the expression tree representing an integral operator over the
    boundary of a domain

    .. math::
        I = \\int_{\\partial a}\\!f(u)\\,du,

    where :math:`\\partial a` is the boundary of the domain, and
    :math:`u\\in\\text{domain boundary}`.

    Parameters
    ----------
    function : :class:`pybamm.Symbol`
        The function to be integrated (will become self.children[0])
    region : str, optional
        The region of the boundary over which to integrate. If region is `entire`
        (default) the integration is carried out over the entire boundary. If
        region is `negative tab` or `positive tab` then the integration is only
        carried out over the appropriate part of the boundary corresponding to
        the tab.
    **Extends:** :class:`SpatialOperator`
    """

    def __init__(self, child, region="entire"):
        # boundary integral removes domain
        domain = []
        auxiliary_domains = {}

        name = "boundary integral over "
        if region == "entire":
            name += "entire boundary"
        elif region == "negative tab":
            name += "negative tab"
        elif region == "positive tab":
            name += "positive tab"
        self.region = region
        super().__init__(
            name, child, domain=domain, auxiliary_domains=auxiliary_domains
        )

    def set_id(self):
        """ See :meth:`pybamm.Symbol.set_id()` """
        self._id = hash(
            (self.__class__, self.name) + (self.children[0].id,) + tuple(self.domain)
        )

    def _unary_new_copy(self, child):
        """ See :meth:`UnaryOperator._unary_new_copy()`. """

        return self.__class__(child, region=self.region)

    def _evaluate_for_shape(self):
        """ See :meth:`pybamm.Symbol.evaluate_for_shape_using_domain()` """
        return pybamm.evaluate_for_shape_using_domain(self.domain)

    def _evaluates_on_edges(self, dimension):
        """ See :meth:`pybamm.Symbol._evaluates_on_edges()`. """
        return False


class DeltaFunction(SpatialOperator):
    """Delta function. Currently can only be implemented at the edge of a domain

    Parameters
    ----------
    child : :class:`pybamm.Symbol`
        The variable that sets the strength of the delta function
    side : str
        Which side of the domain to implement the delta function on

    **Extends:** :class:`SpatialOperator`
    """

    def __init__(self, child, side, domain):
        self.side = side
        if domain is None:
            raise pybamm.DomainError("Delta function domain cannot be None")
        if child.domain != []:
            auxiliary_domains = {"secondary": child.domain}
        else:
            auxiliary_domains = {}
        super().__init__("delta_function", child, domain, auxiliary_domains)

    def set_id(self):
        """ See :meth:`pybamm.Symbol.set_id()` """
        self._id = hash(
            (self.__class__, self.name, self.side, self.children[0].id)
            + tuple(self.domain)
            + tuple([(k, tuple(v)) for k, v in self.auxiliary_domains.items()])
        )

    def _evaluates_on_edges(self, dimension):
        """ See :meth:`pybamm.Symbol._evaluates_on_edges()`. """
        return False

    def _unary_new_copy(self, child):
        """ See :meth:`UnaryOperator._unary_new_copy()`. """
        return self.__class__(child, self.side, self.domain)

    def evaluate_for_shape(self):
        """
        See :meth:`pybamm.Symbol.evaluate_for_shape_using_domain()`
        """
        child_eval = self.children[0].evaluate_for_shape()
        vec = pybamm.evaluate_for_shape_using_domain(self.domain)

        return np.outer(child_eval, vec).reshape(-1, 1)


class BoundaryOperator(SpatialOperator):
    """A node in the expression tree which gets the boundary value of a variable.

    Parameters
    ----------
    name : str
        The name of the symbol
    child : :class:`pybamm.Symbol`
        The variable whose boundary value to take
    side : str
        Which side to take the boundary value on ("left" or "right")

    **Extends:** :class:`SpatialOperator`
    """

    def __init__(self, name, child, side):
        # side can only be "negative tab" or "positive tab" if domain is
        # "current collector"
        if side in ["negative tab", "positive tab"]:
            if child.domain[0] != "current collector":
                raise pybamm.ModelError(
                    """Can only take boundary value on the tabs in the domain
                'current collector', but {} has domain {}""".format(
                        child, child.domain[0]
                    )
                )
        self.side = side
        # boundary value of a child takes the domain from auxiliary domain of the child
        if child.auxiliary_domains != {}:
            domain = child.auxiliary_domains["secondary"]
        # if child has no auxiliary domain, boundary operator removes domain
        else:
            domain = []
        # tertiary auxiliary domain shift down to secondary
        try:
            auxiliary_domains = {"secondary": child.auxiliary_domains["tertiary"]}
        except KeyError:
            auxiliary_domains = {}
        super().__init__(
            name, child, domain=domain, auxiliary_domains=auxiliary_domains
        )

    def set_id(self):
        """ See :meth:`pybamm.Symbol.set_id()` """
        self._id = hash(
            (self.__class__, self.name, self.side, self.children[0].id)
            + tuple(self.domain)
            + tuple([(k, tuple(v)) for k, v in self.auxiliary_domains.items()])
        )

    def _unary_new_copy(self, child):
        """ See :meth:`UnaryOperator._unary_new_copy()`. """
        return self.__class__(child, self.side)

    def _evaluate_for_shape(self):
        """ See :meth:`pybamm.Symbol.evaluate_for_shape_using_domain()` """
        return pybamm.evaluate_for_shape_using_domain(
            self.domain, self.auxiliary_domains
        )


class BoundaryValue(BoundaryOperator):
    """A node in the expression tree which gets the boundary value of a variable.

    Parameters
    ----------
    child : :class:`pybamm.Symbol`
        The variable whose boundary value to take
    side : str
        Which side to take the boundary value on ("left" or "right")

    **Extends:** :class:`BoundaryOperator`
    """

    def __init__(self, child, side):
        super().__init__("boundary value", child, side)

    def _unary_new_copy(self, child):
        """ See :meth:`UnaryOperator._unary_new_copy()`. """
        return boundary_value(child, self.side)


class BoundaryGradient(BoundaryOperator):
    """A node in the expression tree which gets the boundary flux of a variable.

    Parameters
    ----------
    child : :class:`pybamm.Symbol`
        The variable whose boundary flux to take
    side : str
        Which side to take the boundary flux on ("left" or "right")

    **Extends:** :class:`BoundaryOperator`
    """

    def __init__(self, child, side):
        super().__init__("boundary flux", child, side)


class UpwindDownwind(SpatialOperator):
    """A node in the expression tree representing an upwinding or downwinding operator.
    Usually to be used for better stability in convection-dominated equations.

    **Extends:** :class:`SpatialOperator`
    """

    def __init__(self, name, child):
        if child.domain == []:
            raise pybamm.DomainError(
                "Cannot upwind '{}' since its domain is empty. ".format(child)
                + "Try broadcasting the object first, e.g.\n\n"
                "\tpybamm.div(pybamm.PrimaryBroadcast(symbol, 'domain'))"
            )
        if child.evaluates_on_edges("primary") is True:
            raise TypeError(
                "Cannot upwind '{}' since it does not ".format(child)
                + "evaluate on nodes."
            )
        super().__init__(name, child)

    def _evaluates_on_edges(self, dimension):
        """ See :meth:`pybamm.Symbol._evaluates_on_edges()`. """
        return True


class Upwind(UpwindDownwind):
    """
    Upwinding operator. To be used if flow velocity is positive (left to right).

    **Extends:** :class:`UpwindDownwind`
    """

    def __init__(self, child):
        super().__init__("upwind", child)


class Downwind(UpwindDownwind):
    """
    Downwinding operator. To be used if flow velocity is negative (right to left).

    **Extends:** :class:`UpwindDownwind`
    """

    def __init__(self, child):
        super().__init__("downwind", child)


class NotConstant(UnaryOperator):
    """Special class to wrap a symbol that should not be treated as a constant"""

    def __init__(self, child):
        super().__init__("not_constant", child)

    def _unary_new_copy(self, child):
        """ See :meth:`pybamm.Symbol.new_copy()`. """
        return NotConstant(child)

    def _diff(self, variable):
        """ See :meth:`pybamm.Symbol._diff()`. """
        return self.child.diff(variable)

    def _unary_jac(self, child_jac):
        """ See :meth:`pybamm.UnaryOperator._unary_jac()`. """
        return child_jac

    def _unary_evaluate(self, child):
        """ See :meth:`UnaryOperator._unary_evaluate()`. """
        return child

    def is_constant(self):
        """ See :meth:`pybamm.Symbol.is_constant()`. """
        # This symbol is not constant
        return False


#
# Methods to call Gradient, Divergence, Laplacian and GradientSquared
#


def grad(symbol):
    """convenience function for creating a :class:`Gradient`

    Parameters
    ----------

    symbol : :class:`Symbol`
        the gradient will be performed on this sub-symbol

    Returns
    -------

    :class:`Gradient`
        the gradient of ``symbol``
    """
    # Gradient of a broadcast is zero
    if isinstance(symbol, pybamm.PrimaryBroadcast):
        new_child = pybamm.PrimaryBroadcast(0, symbol.child.domain)
        return pybamm.PrimaryBroadcastToEdges(new_child, symbol.domain)
    elif isinstance(symbol, pybamm.FullBroadcast):
        return pybamm.FullBroadcastToEdges(0, symbol.domain, symbol.auxiliary_domains)
    else:
        return Gradient(symbol)


def div(symbol):
    """convenience function for creating a :class:`Divergence`

    Parameters
    ----------

    symbol : :class:`Symbol`
        the divergence will be performed on this sub-symbol

    Returns
    -------

    :class:`Divergence`
        the divergence of ``symbol``
    """
    # Divergence of a broadcast is zero
    if isinstance(symbol, pybamm.PrimaryBroadcastToEdges):
        new_child = pybamm.PrimaryBroadcast(0, symbol.child.domain)
        return pybamm.PrimaryBroadcast(new_child, symbol.domain)
    # Divergence commutes with Negate operator
    if isinstance(symbol, pybamm.Negate):
        return -div(symbol.orphans[0])
    else:
        return Divergence(symbol)


def laplacian(symbol):
    """convenience function for creating a :class:`Laplacian`

    Parameters
    ----------

    symbol : :class:`Symbol`
        the laplacian will be performed on this sub-symbol

    Returns
    -------

    :class:`Laplacian`
        the laplacian of ``symbol``
    """

    return Laplacian(symbol)


def grad_squared(symbol):
    """convenience function for creating a :class:`GradientSquared`

    Parameters
    ----------

    symbol : :class:`Symbol`
        the inner product of the gradient with itself will be performed on this
        sub-symbol

    Returns
    -------

    :class:`GradientSquared`
        inner product of the gradient of ``symbol`` with itself
    """

    return GradientSquared(symbol)


def upwind(symbol):
    """convenience function for creating a :class:`Upwind`"""
    return Upwind(symbol)


def downwind(symbol):
    """convenience function for creating a :class:`Downwind`"""
    return Downwind(symbol)


#
# Method to call SurfaceValue
#


def surf(symbol):
    """convenience function for creating a right :class:`BoundaryValue`, usually in the
    spherical geometry

    Parameters
    ----------

    symbol : :class:`pybamm.Symbol`
        the surface value of this symbol will be returned

    Returns
    -------
    :class:`pybamm.BoundaryValue`
        the surface value of ``symbol``
    """
    return boundary_value(symbol, "right")


#
# Methods for averaging
#


def x_average(symbol):
    """
    convenience function for creating an average in the x-direction

    Parameters
    ----------
    symbol : :class:`pybamm.Symbol`
        The function to be averaged

    Returns
    -------
    :class:`Symbol`
        the new averaged symbol
    """
    # Can't take average if the symbol evaluates on edges
    if symbol.evaluates_on_edges("primary"):
        raise ValueError("Can't take the x-average of a symbol that evaluates on edges")
    # If symbol doesn't have a domain, its average value is itself
    if symbol.domain in [[], ["current collector"]]:
        new_symbol = symbol.new_copy()
        new_symbol.parent = None
        return new_symbol
    # If symbol is a primary or full broadcast, reduce by one dimension
    if isinstance(symbol, (pybamm.PrimaryBroadcast, pybamm.FullBroadcast)):
        return symbol.reduce_one_dimension()
    # If symbol is a concatenation of Broadcasts, its average value is its child
    elif (
        isinstance(symbol, pybamm.Concatenation)
        and all(isinstance(child, pybamm.Broadcast) for child in symbol.children)
        and symbol.domain == ["negative electrode", "separator", "positive electrode"]
    ):
        a, b, c = [orp.orphans[0] for orp in symbol.orphans]
        geo = pybamm.geometric_parameters
        l_n = geo.l_n
        l_s = geo.l_s
        l_p = geo.l_p
        out = (l_n * a + l_s * b + l_p * c) / (l_n + l_s + l_p)
        # To respect domains we may need to broadcast the child back out
        child = symbol.children[0]
        # If symbol being returned doesn't have empty domain, return it
        if out.domain != []:
            return out
        # Otherwise we may need to broadcast it
        elif child.auxiliary_domains == {}:
            return out
        else:
            domain = child.auxiliary_domains["secondary"]
            if "tertiary" not in child.auxiliary_domains:
                return pybamm.PrimaryBroadcast(out, domain)
            else:
                auxiliary_domains = {"secondary": child.auxiliary_domains["tertiary"]}
                return pybamm.FullBroadcast(out, domain, auxiliary_domains)
    # Otherwise, use Integral to calculate average value
    else:
<<<<<<< HEAD
        if symbol.domain == ["negative electrode"]:
            x = pybamm.standard_spatial_vars.x_n
            l = pybamm.geometric_parameters.l_n
        elif symbol.domain == ["separator"]:
            x = pybamm.standard_spatial_vars.x_s
            l = pybamm.geometric_parameters.l_s
        elif symbol.domain == ["positive electrode"]:
            x = pybamm.standard_spatial_vars.x_p
            l = pybamm.geometric_parameters.l_p
        elif symbol.domain == ["negative electrode", "separator", "positive electrode"]:
            x = pybamm.standard_spatial_vars.x
            l = pybamm.Scalar(1)
        elif symbol.domain == ["negative particle"] or symbol.domain == [
            "negative particle-size domain"
        ]:
            x = pybamm.standard_spatial_vars.x_n
            l = pybamm.geometric_parameters.l_n
        elif symbol.domain == ["positive particle"] or symbol.domain == [
            "positive particle-size domain"
        ]:
=======
        geo = pybamm.geometric_parameters
        # Even if domain is "negative electrode", "separator", or
        # "positive electrode", and we know l, we still compute it as Integral(1, x)
        # as this will be easier to identify for simplifications later on
        if symbol.domain == ["negative particle"]:
            x = pybamm.standard_spatial_vars.x_n
            l = geo.l_n
        elif symbol.domain == ["positive particle"]:
>>>>>>> f7bb791e
            x = pybamm.standard_spatial_vars.x_p
            l = geo.l_p
        else:
            x = pybamm.SpatialVariable("x", domain=symbol.domain)
            v = pybamm.ones_like(symbol)
            l = pybamm.Integral(v, x)
        return Integral(symbol, x) / l


def z_average(symbol):
    """convenience function for creating an average in the z-direction

    Parameters
    ----------
    symbol : :class:`pybamm.Symbol`
        The function to be averaged

    Returns
    -------
    :class:`Symbol`
        the new averaged symbol
    """
    # Can't take average if the symbol evaluates on edges
    if symbol.evaluates_on_edges("primary"):
        raise ValueError("Can't take the z-average of a symbol that evaluates on edges")
    # Symbol must have domain [] or ["current collector"]
    if symbol.domain not in [[], ["current collector"]]:
        raise pybamm.DomainError(
            """z-average only implemented in the 'current collector' domain,
            but symbol has domains {}""".format(
                symbol.domain
            )
        )
    # If symbol doesn't have a domain, its average value is itself
    if symbol.domain == []:
        new_symbol = symbol.new_copy()
        new_symbol.parent = None
        return new_symbol
    # If symbol is a Broadcast, its average value is its child
    elif isinstance(symbol, pybamm.Broadcast):
        return symbol.orphans[0]
    # Otherwise, use Integral to calculate average value
    else:
        # We compute the length as Integral(1, z) as this will be easier to identify
        # for simplifications later on and it gives the correct behaviour when using
        # ZeroDimensionalSpatialMethod
        z = pybamm.standard_spatial_vars.z
        v = pybamm.ones_like(symbol)
        l = pybamm.Integral(v, z)
        return Integral(symbol, z) / l


def yz_average(symbol):
    """convenience function for creating an average in the y-z-direction

    Parameters
    ----------
    symbol : :class:`pybamm.Symbol`
        The function to be averaged

    Returns
    -------
    :class:`Symbol`
        the new averaged symbol
    """
    # Symbol must have domain [] or ["current collector"]
    if symbol.domain not in [[], ["current collector"]]:
        raise pybamm.DomainError(
            """y-z-average only implemented in the 'current collector' domain,
            but symbol has domains {}""".format(
                symbol.domain
            )
        )
    # If symbol doesn't have a domain, its average value is itself
    if symbol.domain == []:
        new_symbol = symbol.new_copy()
        new_symbol.parent = None
        return new_symbol
    # If symbol is a Broadcast, its average value is its child
    elif isinstance(symbol, pybamm.Broadcast):
        return symbol.orphans[0]
    # Otherwise, use Integral to calculate average value
    else:
        # We compute the area as Integral(1, [y,z]) as this will be easier to identify
        # for simplifications later on and it gives the correct behaviour when using
        # ZeroDimensionalSpatialMethod
        y = pybamm.standard_spatial_vars.y
        z = pybamm.standard_spatial_vars.z
        v = pybamm.ones_like(symbol)
        A = pybamm.Integral(v, [y, z])
        return Integral(symbol, [y, z]) / A


def r_average(symbol):
    """convenience function for creating an average in the r-direction

    Parameters
    ----------
    symbol : :class:`pybamm.Symbol`
        The function to be averaged

    Returns
    -------
    :class:`Symbol`
        the new averaged symbol
    """
    # Can't take average if the symbol evaluates on edges
    if symbol.evaluates_on_edges("primary"):
        raise ValueError("Can't take the r-average of a symbol that evaluates on edges")
    # Otherwise, if symbol doesn't have a particle domain,
    # its r-averaged value is itself
    elif symbol.domain not in [
        ["positive particle"],
        ["negative particle"],
        ["working particle"],
    ]:
        new_symbol = symbol.new_copy()
        new_symbol.parent = None
        return new_symbol
    # If symbol is a secondary broadcast onto "negative electrode" or
    # "positive electrode", take the r-average of the child then broadcast back
    elif isinstance(symbol, pybamm.SecondaryBroadcast) and symbol.domains[
        "secondary"
    ] in [["positive electrode"], ["negative electrode"], ["working electrode"]]:
        child = symbol.orphans[0]
        child_av = pybamm.r_average(child)
        return pybamm.PrimaryBroadcast(child_av, symbol.domains["secondary"])
    # If symbol is a Broadcast onto a particle domain, its average value is its child
    elif isinstance(symbol, pybamm.PrimaryBroadcast) and symbol.domain in [
        ["positive particle"],
        ["negative particle"],
        ["working particle"],
    ]:
        return symbol.orphans[0]
    else:
        r = pybamm.SpatialVariable("r", symbol.domain)
        v = pybamm.FullBroadcast(
            pybamm.Scalar(1), symbol.domain, symbol.auxiliary_domains
        )
        return Integral(symbol, r) / Integral(v, r)


def R_average(symbol, domain):
    """convenience function for averaging over particle size R.

    Parameters
    ----------
    symbol : :class:`pybamm.Symbol`
        The function to be averaged
    domain : str
        The electrode for averaging, either "negative" or "positive"
    Returns
    -------
    :class:`Symbol`
        the new averaged symbol
    """
    # Can't take average if the symbol evaluates on edges
    if symbol.evaluates_on_edges("primary"):
        raise ValueError("Can't take the R-average of a symbol that evaluates on edges")

    if domain.lower() not in ["negative", "positive"]:
        raise ValueError(
            """Electrode domain must be "positive" or "negative" not {}""".format(
                domain.lower()
            )
        )

    if symbol.domain not in [
        ["negative particle-size domain"],
        ["positive particle-size domain"],
    ]:
        raise pybamm.DomainError(
            """R-average only implemented for primary 'particle size' domains,
            but symbol has domains {}""".format(
                symbol.domain
            )
        )

    # Define spatial variable with same domains as symbol
    R = pybamm.SpatialVariable(
        "R",
        domain=symbol.domain,
        auxiliary_domains=symbol.auxiliary_domains,
        coord_sys="cartesian",
    )
    if domain.lower() == "negative":
        f_a_dist = pybamm.standard_parameters_lithium_ion.f_a_dist_n(R)
    elif domain.lower() == "positive":
        f_a_dist = pybamm.standard_parameters_lithium_ion.f_a_dist_p(R)

    # enforce true average, normalising f_a_dist if it is not already
    return Integral(f_a_dist * symbol, R) / Integral(f_a_dist, R)


def boundary_value(symbol, side):
    """convenience function for creating a :class:`pybamm.BoundaryValue`

    Parameters
    ----------
    symbol : `pybamm.Symbol`
        The symbol whose boundary value to take
    side : str
        Which side to take the boundary value on ("left" or "right")

    Returns
    -------
    :class:`BoundaryValue`
        the new integrated expression tree
    """
    # Can't take boundary value if the symbol evaluates on edges
    if symbol.evaluates_on_edges("primary"):
        raise ValueError(
            "Can't take the boundary value of a symbol that evaluates on edges"
        )

    # If symbol doesn't have a domain, its boundary value is itself
    if symbol.domain == []:
        new_symbol = symbol.new_copy()
        new_symbol.parent = None
        return new_symbol
    # If symbol is a primary or full broadcast, reduce by one dimension
    if isinstance(symbol, (pybamm.PrimaryBroadcast, pybamm.FullBroadcast)):
        return symbol.reduce_one_dimension()
    # If symbol is a secondary broadcast, its boundary value is a primary broadcast of
    # the boundary value of its child
    if isinstance(symbol, pybamm.SecondaryBroadcast):
        # Read child (making copy)
        child = symbol.orphans[0]
        # Take boundary value
        boundary_child = boundary_value(child, side)
        # Broadcast back to the original symbol's secondary domain
        return pybamm.PrimaryBroadcast(boundary_child, symbol.secondary_domain)
    # Otherwise, calculate boundary value
    else:
        return BoundaryValue(symbol, side)


def sign(symbol):
    """ Returns a :class:`Sign` object. """
    return pybamm.simplify_if_constant(Sign(symbol))


def smooth_absolute_value(symbol, k):
    """
    Smooth approximation to the absolute value function. k is the smoothing parameter,
    set by `pybamm.settings.abs_smoothing`. The recommended value is k=10.
    """
    x = symbol
    exp = pybamm.exp
    kx = k * symbol
    return x * (exp(kx) - exp(-kx)) / (exp(kx) + exp(-kx))<|MERGE_RESOLUTION|>--- conflicted
+++ resolved
@@ -1188,37 +1188,20 @@
                 return pybamm.FullBroadcast(out, domain, auxiliary_domains)
     # Otherwise, use Integral to calculate average value
     else:
-<<<<<<< HEAD
-        if symbol.domain == ["negative electrode"]:
-            x = pybamm.standard_spatial_vars.x_n
-            l = pybamm.geometric_parameters.l_n
-        elif symbol.domain == ["separator"]:
-            x = pybamm.standard_spatial_vars.x_s
-            l = pybamm.geometric_parameters.l_s
-        elif symbol.domain == ["positive electrode"]:
-            x = pybamm.standard_spatial_vars.x_p
-            l = pybamm.geometric_parameters.l_p
-        elif symbol.domain == ["negative electrode", "separator", "positive electrode"]:
-            x = pybamm.standard_spatial_vars.x
-            l = pybamm.Scalar(1)
-        elif symbol.domain == ["negative particle"] or symbol.domain == [
-            "negative particle-size domain"
-        ]:
-            x = pybamm.standard_spatial_vars.x_n
-            l = pybamm.geometric_parameters.l_n
-        elif symbol.domain == ["positive particle"] or symbol.domain == [
-            "positive particle-size domain"
-        ]:
-=======
         geo = pybamm.geometric_parameters
         # Even if domain is "negative electrode", "separator", or
         # "positive electrode", and we know l, we still compute it as Integral(1, x)
         # as this will be easier to identify for simplifications later on
-        if symbol.domain == ["negative particle"]:
+        if (
+            symbol.domain == ["negative particle"] or
+            symbol.domain == ["negative particle-size domain"]
+        ):
             x = pybamm.standard_spatial_vars.x_n
             l = geo.l_n
-        elif symbol.domain == ["positive particle"]:
->>>>>>> f7bb791e
+        elif (
+            symbol.domain == ["positive particle"] or
+            symbol.domain == ["positive particle-size domain"]
+        ):
             x = pybamm.standard_spatial_vars.x_p
             l = geo.l_p
         else:
