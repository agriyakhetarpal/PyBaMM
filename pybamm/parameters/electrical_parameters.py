#
# Geometric Parameters
#
"""
Standard electrical parameters
"""
import pybamm


def sign(x):
    if x > 0:
        return 1
    elif x < 0:
        return -1
    else:
        return 0


def abs_non_zero(x):
    if x == 0:
        return 1
    else:
        return abs(x)


# --------------------------------------------------------------------------------------
"Dimensional Parameters"
# Electrical
I_typ = pybamm.Parameter("Typical current [A]")
Q = pybamm.Parameter("Cell capacity [A.h]")
C_rate = abs(I_typ / Q)
n_electrodes_parallel = pybamm.Parameter(
    "Number of electrodes connected in parallel to make a cell"
)
<<<<<<< HEAD
i_typ = pybamm.Function(abs_non_zero, (I_typ / (n_electrodes_parallel)))
voltage_low_cut_dimensional = pybamm.Parameter("Lower voltage cut-off")
voltage_high_cut_dimensional = pybamm.Parameter("Upper voltage cut-off")
=======
i_typ = pybamm.Function(
    abs_non_zero, (I_typ / (n_electrodes_parallel * pybamm.geometric_parameters.A_cc))
)
voltage_low_cut_dimensional = pybamm.Parameter("Lower voltage cut-off [V]")
voltage_high_cut_dimensional = pybamm.Parameter("Upper voltage cut-off [V]")
>>>>>>> 527d48c3
current_with_time = pybamm.FunctionParameter(
    "Current function", pybamm.t
) * pybamm.Function(sign, I_typ)
dimensional_current_density_with_time = i_typ * current_with_time
dimensional_current_with_time = I_typ * current_with_time<|MERGE_RESOLUTION|>--- conflicted
+++ resolved
@@ -32,17 +32,11 @@
 n_electrodes_parallel = pybamm.Parameter(
     "Number of electrodes connected in parallel to make a cell"
 )
-<<<<<<< HEAD
-i_typ = pybamm.Function(abs_non_zero, (I_typ / (n_electrodes_parallel)))
-voltage_low_cut_dimensional = pybamm.Parameter("Lower voltage cut-off")
-voltage_high_cut_dimensional = pybamm.Parameter("Upper voltage cut-off")
-=======
 i_typ = pybamm.Function(
     abs_non_zero, (I_typ / (n_electrodes_parallel * pybamm.geometric_parameters.A_cc))
 )
 voltage_low_cut_dimensional = pybamm.Parameter("Lower voltage cut-off [V]")
 voltage_high_cut_dimensional = pybamm.Parameter("Upper voltage cut-off [V]")
->>>>>>> 527d48c3
 current_with_time = pybamm.FunctionParameter(
     "Current function", pybamm.t
 ) * pybamm.Function(sign, I_typ)
