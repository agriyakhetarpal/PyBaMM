#
# Standard parameters for lithium-ion battery models
#
import pybamm
from .base_parameters import BaseParameters, NullParameters


class LithiumIonParameters(BaseParameters):
    """
    Standard parameters for lithium-ion battery models

    Layout:
        1. Dimensional Parameters
        2. Dimensional Functions
        3. Scalings
        4. Dimensionless Parameters
        5. Dimensionless Functions
        6. Input Current

    Parameters
    ----------

    options : dict, optional
        A dictionary of options to be passed to the parameters. The options that
        can be set are listed below.

            * "particle shape" : str, optional
                Sets the model shape of the electrode particles. This is used to
                calculate the surface area to volume ratio. Can be "spherical"
                (default). TODO: implement "cylindrical" and "platelet".
            * "working electrode": str
                Which electrode(s) intercalates and which is counter. If "both"
                (default), the model is a standard battery. Otherwise can be "negative"
                or "positive" to indicate a half-cell model.

    """

    def __init__(self, options=None):
        self.options = options
        # Save whether the submodel is a half-cell submodel
        self.half_cell = self.options["working electrode"] != "both"

        # Get geometric, electrical and thermal parameters
        self.geo = pybamm.GeometricParameters(options)
        self.elec = pybamm.electrical_parameters
        self.therm = pybamm.thermal_parameters

        # Initialize domain parameters
        self.n = DomainLithiumIonParameters("Negative", self)
        self.s = DomainLithiumIonParameters("Separator", self)
        self.p = DomainLithiumIonParameters("Positive", self)
        self.domain_params = [self.n, self.s, self.p]

        # Set parameters and scales
        self._set_dimensional_parameters()
        self._set_scales()
        self._set_dimensionless_parameters()

        # Set input current
        self._set_input_current()

    def _set_dimensional_parameters(self):
        """Defines the dimensional parameters"""
        # Physical constants
        self.R = pybamm.constants.R
        self.F = pybamm.constants.F
        self.k_b = pybamm.constants.k_b
        self.q_e = pybamm.constants.q_e

        self.T_ref = self.therm.T_ref
        self.T_init_dim = self.therm.T_init_dim
        self.T_init = self.therm.T_init

        # Macroscale geometry
        self.L_x = self.geo.L_x
        self.L = self.geo.L
        self.L_y = self.geo.L_y
        self.L_z = self.geo.L_z
        self.r_inner_dimensional = self.geo.r_inner_dimensional
        self.r_outer_dimensional = self.geo.r_outer_dimensional
        self.A_cc = self.geo.A_cc
        self.A_cooling = self.geo.A_cooling
        self.V_cell = self.geo.V_cell

        # Electrical
        self.I_typ = self.elec.I_typ
        self.Q = self.elec.Q
        self.C_rate = self.elec.C_rate
        self.n_electrodes_parallel = self.elec.n_electrodes_parallel
        self.n_cells = self.elec.n_cells
        self.i_typ = self.elec.i_typ
        self.voltage_low_cut_dimensional = self.elec.voltage_low_cut_dimensional
        self.voltage_high_cut_dimensional = self.elec.voltage_high_cut_dimensional

        # Domain parameters
        for domain in self.domain_params:
            domain._set_dimensional_parameters()

        # Electrolyte properties
        self.c_e_typ = pybamm.Parameter("Typical electrolyte concentration [mol.m-3]")

        if self.half_cell:
            self.epsilon_init = pybamm.concatenation(
                self.s.epsilon_init, self.p.epsilon_init
            )
        else:
            self.epsilon_init = pybamm.concatenation(
                self.n.epsilon_init, self.s.epsilon_init, self.p.epsilon_init
            )

        # SEI parameters
        self.V_bar_inner_dimensional = pybamm.Parameter(
            "Inner SEI partial molar volume [m3.mol-1]"
        )
        self.V_bar_outer_dimensional = pybamm.Parameter(
            "Outer SEI partial molar volume [m3.mol-1]"
        )

        self.m_sei_dimensional = pybamm.Parameter(
            "SEI reaction exchange current density [A.m-2]"
        )

        self.R_sei_dimensional = pybamm.Parameter("SEI resistivity [Ohm.m]")
        self.D_sol_dimensional = pybamm.Parameter(
            "Outer SEI solvent diffusivity [m2.s-1]"
        )
        self.c_sol_dimensional = pybamm.Parameter(
            "Bulk solvent concentration [mol.m-3]"
        )
        self.m_ratio = pybamm.Parameter(
            "Ratio of inner and outer SEI exchange current densities"
        )
        self.U_inner_dimensional = pybamm.Parameter(
            "Inner SEI open-circuit potential [V]"
        )
        self.U_outer_dimensional = pybamm.Parameter(
            "Outer SEI open-circuit potential [V]"
        )
        self.kappa_inner_dimensional = pybamm.Parameter(
            "Inner SEI electron conductivity [S.m-1]"
        )
        self.D_li_dimensional = pybamm.Parameter(
            "Inner SEI lithium interstitial diffusivity [m2.s-1]"
        )
        self.c_li_0_dimensional = pybamm.Parameter(
            "Lithium interstitial reference concentration [mol.m-3]"
        )
        self.L_inner_0_dim = pybamm.Parameter("Initial inner SEI thickness [m]")
        self.L_outer_0_dim = pybamm.Parameter("Initial outer SEI thickness [m]")
        self.L_sei_0_dim = self.L_inner_0_dim + self.L_outer_0_dim

        # EC reaction
        self.c_ec_0_dim = pybamm.Parameter(
            "EC initial concentration in electrolyte [mol.m-3]"
        )
        self.D_ec_dim = pybamm.Parameter("EC diffusivity [m2.s-1]")
        self.k_sei_dim = pybamm.Parameter("SEI kinetic rate constant [m.s-1]")
        self.U_sei_dim = pybamm.Parameter("SEI open-circuit potential [V]")

        # Lithium plating parameters
        self.V_bar_plated_Li = pybamm.Parameter(
            "Lithium metal partial molar volume [m3.mol-1]"
        )
        self.c_Li_typ = pybamm.Parameter(
            "Typical plated lithium concentration [mol.m-3]"
        )
        self.c_plated_Li_0_dim = pybamm.Parameter(
            "Initial plated lithium concentration [mol.m-3]"
        )

        # Initial conditions
        # Note: the initial concentration in the electrodes can be set as a function
        # of through-cell position, so is defined later as a function
        self.c_e_init_dimensional = pybamm.Parameter(
            "Initial concentration in electrolyte [mol.m-3]"
        )

        self.alpha_T_cell_dim = pybamm.Parameter(
            "Cell thermal expansion coefficient [m.K-1]"
        )

        # Total lithium
        # Electrolyte
        c_e_av_init = pybamm.xyz_average(self.epsilon_init) * self.c_e_typ
        self.n_Li_e_init = c_e_av_init * self.L_x * self.A_cc

        self.n_Li_particles_init = self.n.n_Li_init + self.p.n_Li_init
        self.n_Li_init = self.n_Li_particles_init + self.n_Li_e_init

        # Reference OCP based on initial concentration
        self.ocv_ref = self.p.prim.U_ref - self.n.prim.U_ref
        self.ocv_init_dim = self.p.prim.U_init_dim - self.n.prim.U_init_dim

    def D_e_dimensional(self, c_e, T):
        """Dimensional diffusivity in electrolyte"""
        inputs = {"Electrolyte concentration [mol.m-3]": c_e, "Temperature [K]": T}
        return pybamm.FunctionParameter("Electrolyte diffusivity [m2.s-1]", inputs)

    def kappa_e_dimensional(self, c_e, T):
        """Dimensional electrolyte conductivity"""
        inputs = {"Electrolyte concentration [mol.m-3]": c_e, "Temperature [K]": T}
        return pybamm.FunctionParameter("Electrolyte conductivity [S.m-1]", inputs)

    def j0_stripping_dimensional(self, c_e, c_Li, T):
        """Dimensional exchange-current density for stripping [A.m-2]"""
        inputs = {
            "Electrolyte concentration [mol.m-3]": c_e,
            "Plated lithium concentration [mol.m-3]": c_Li,
            "Temperature [K]": T,
        }
        return pybamm.FunctionParameter(
            "Exchange-current density for stripping [A.m-2]", inputs
        )

    def j0_plating_dimensional(self, c_e, c_Li, T):
        """Dimensional exchange-current density for plating [A.m-2]"""
        inputs = {
            "Electrolyte concentration [mol.m-3]": c_e,
            "Plated lithium concentration [mol.m-3]": c_Li,
            "Temperature [K]": T,
        }
        return pybamm.FunctionParameter(
            "Exchange-current density for plating [A.m-2]", inputs
        )

    def dead_lithium_decay_rate_dimensional(self, L_sei):
        """Dimensional dead lithium decay rate [s-1]"""
        inputs = {"Total SEI thickness [m]": L_sei}
        return pybamm.FunctionParameter("Dead lithium decay rate [s-1]", inputs)

    def _set_scales(self):
        """Define the scales used in the non-dimensionalisation scheme"""
        # Concentration
        self.electrolyte_concentration_scale = self.c_e_typ

        # Electrical
        # Both potential scales are the same but they have different units
        self.potential_scale = self.R * self.T_ref / self.F  # volts
        self.potential_scale_eV = self.k_b / self.q_e * self.T_ref  # eV
        self.current_scale = self.i_typ
        self.current_scale.print_name = "I_typ"

        # Thermal
        self.Delta_T = self.therm.Delta_T

        # Velocity scale
        self.velocity_scale = pybamm.Scalar(1)

        # Discharge timescale
        if self.options["working electrode"] == "positive":
            self.c_max = self.p.prim.c_max
        else:
            self.c_max = self.n.prim.c_max
        self.tau_discharge = self.F * self.c_max * self.L_x / self.i_typ

        # Electrolyte diffusion timescale
        self.D_e_typ = self.D_e_dimensional(self.c_e_typ, self.T_ref)
        self.tau_diffusion_e = self.L_x ** 2 / self.D_e_typ

        # Thermal diffusion timescale
        self.tau_th_yz = self.therm.tau_th_yz

        # Choose discharge timescale
        if self.options["timescale"] == "default":
            self.timescale = self.tau_discharge
        else:
            self.timescale = pybamm.Scalar(self.options["timescale"])

        for domain in self.domain_params:
            domain._set_scales()

    def _set_dimensionless_parameters(self):
        """Defines the dimensionless parameters"""
        # Timescale ratios
        self.C_e = self.tau_diffusion_e / self.timescale
        self.C_th = self.tau_th_yz / self.timescale

        # Concentration ratios
        self.gamma_e = (self.tau_discharge / self.timescale) * self.c_e_typ / self.c_max

        # Macroscale Geometry
        self.l_x = self.geo.l_x
        self.l_y = self.geo.l_y
        self.l_z = self.geo.l_z
        self.r_inner = self.geo.r_inner
        self.r_outer = self.geo.r_outer
        self.a_cc = self.geo.a_cc
        self.a_cooling = self.geo.a_cooling
        self.v_cell = self.geo.v_cell
        self.l = self.geo.l
        self.delta = self.geo.delta

        for domain in self.domain_params:
            domain._set_dimensionless_parameters()

        # Electrolyte Properties
        self.beta_surf = pybamm.Scalar(0)

        # Electrical
        self.voltage_low_cut = (
            self.voltage_low_cut_dimensional - self.ocv_ref
        ) / self.potential_scale
        self.voltage_high_cut = (
            self.voltage_high_cut_dimensional - self.ocv_ref
        ) / self.potential_scale

        # Thermal
        self.Theta = self.therm.Theta
        self.T_amb_dim = self.therm.T_amb_dim
        self.T_amb = self.therm.T_amb

        self.h_edge = self.therm.h_edge
        self.h_total = self.therm.h_total
        self.rho = self.therm.rho

        self.B = (
            self.i_typ
            * self.R
            * self.T_ref
            * self.tau_th_yz
            / (self.therm.rho_eff_dim_ref * self.F * self.Delta_T * self.L_x)
        )

        # SEI parameters
        self.C_sei_reaction = (
            self.n.prim.j_scale / self.m_sei_dimensional
        ) * pybamm.exp(-(self.F * self.n.prim.U_ref / (2 * self.R * self.T_ref)))

        self.C_sei_solvent = (
            self.n.prim.j_scale
            * self.L_sei_0_dim
            / (self.c_sol_dimensional * self.F * self.D_sol_dimensional)
        )

        self.C_sei_electron = (
            self.n.prim.j_scale
            * self.F
            * self.L_sei_0_dim
            / (self.kappa_inner_dimensional * self.R * self.T_ref)
        )

        self.C_sei_inter = (
            self.n.prim.j_scale
            * self.L_sei_0_dim
            / (self.D_li_dimensional * self.c_li_0_dimensional * self.F)
        )

        self.U_inner_electron = self.F * self.U_inner_dimensional / self.R / self.T_ref

        self.R_sei = (
            self.F
            * self.n.prim.j_scale
            * self.R_sei_dimensional
            * self.L_sei_0_dim
            / self.R
            / self.T_ref
        )

        self.v_bar = self.V_bar_outer_dimensional / self.V_bar_inner_dimensional
        self.c_sei_scale = (
            self.L_sei_0_dim * self.n.prim.a_typ / self.V_bar_inner_dimensional
        )
        self.c_sei_outer_scale = (
            self.L_sei_0_dim * self.n.prim.a_typ / self.V_bar_outer_dimensional
        )

        self.L_inner_0 = self.L_inner_0_dim / self.L_sei_0_dim
        self.L_outer_0 = self.L_outer_0_dim / self.L_sei_0_dim

        # ratio of SEI reaction scale to intercalation reaction
        self.Gamma_SEI = (
            self.V_bar_inner_dimensional * self.n.prim.j_scale * self.timescale
        ) / (self.F * self.L_sei_0_dim)

        # EC reaction
        self.C_ec = (
            self.L_sei_0_dim
            * self.n.prim.j_scale
            / (self.F * self.c_ec_0_dim * self.D_ec_dim)
        )
        self.C_sei_ec = (
            self.F
            * self.k_sei_dim
            * self.c_ec_0_dim
            / self.n.prim.j_scale
            * (
                pybamm.exp(
                    -(
                        self.F
                        * (self.n.prim.U_ref - self.U_sei_dim)
                        / (2 * self.R * self.T_ref)
                    )
                )
            )
        )
        self.beta_sei = self.n.prim.a_typ * self.L_sei_0_dim * self.Gamma_SEI
        self.c_sei_init = self.c_ec_0_dim / self.c_sei_outer_scale

        # lithium plating parameters
        self.c_plated_Li_0 = self.c_plated_Li_0_dim / self.c_Li_typ

        self.alpha_plating = pybamm.Parameter("Lithium plating transfer coefficient")
        self.alpha_stripping = 1 - self.alpha_plating

        # ratio of lithium plating reaction scaled to intercalation reaction
        self.Gamma_plating = (
            self.n.prim.a_typ * self.n.prim.j_scale * self.timescale
        ) / (self.F * self.c_Li_typ)

        self.beta_plating = self.Gamma_plating * self.V_bar_plated_Li * self.c_Li_typ

        # Initial conditions
        self.c_e_init = self.c_e_init_dimensional / self.c_e_typ
        self.ocv_init = (self.ocv_init_dim - self.ocv_ref) / self.potential_scale

        # Dimensionless mechanical parameters
        self.t0_cr = 3600 / self.C_rate / self.timescale

    def chi(self, c_e, T):
        """
        Thermodynamic factor:
            (1-2*t_plus) is for Nernst-Planck,
            2*(1-t_plus) for Stefan-Maxwell,
        see Bizeray et al (2016) "Resolving a discrepancy ...".
        """
        return (2 * (1 - self.t_plus(c_e, T))) * (self.one_plus_dlnf_dlnc(c_e, T))

    def t_plus(self, c_e, T):
        """Cation transference number (dimensionless)"""
        inputs = {
            "Electrolyte concentration [mol.m-3]": c_e * self.c_e_typ,
            "Temperature [K]": self.Delta_T * T + self.T_ref,
        }
        return pybamm.FunctionParameter("Cation transference number", inputs)

    def one_plus_dlnf_dlnc(self, c_e, T):
        """Thermodynamic factor (dimensionless)"""
        inputs = {
            "Electrolyte concentration [mol.m-3]": c_e * self.c_e_typ,
            "Temperature [K]": self.Delta_T * T + self.T_ref,
        }
        return pybamm.FunctionParameter("1 + dlnf/dlnc", inputs)

    def D_e(self, c_e, T):
        """Dimensionless electrolyte diffusivity"""
        c_e_dimensional = c_e * self.c_e_typ
        T_dim = self.Delta_T * T + self.T_ref
        return self.D_e_dimensional(c_e_dimensional, T_dim) / self.D_e_typ

    def kappa_e(self, c_e, T):
        """Dimensionless electrolyte conductivity"""
        c_e_dimensional = c_e * self.c_e_typ
        kappa_scale = self.F ** 2 * self.D_e_typ * self.c_e_typ / (self.R * self.T_ref)
        T_dim = self.Delta_T * T + self.T_ref
        return self.kappa_e_dimensional(c_e_dimensional, T_dim) / kappa_scale

    def j0_stripping(self, c_e, c_Li, T):
        """Dimensionless exchange-current density for stripping"""
        c_e_dim = c_e * self.c_e_typ
        c_Li_dim = c_Li * self.c_Li_typ
        T_dim = self.Delta_T * T + self.T_ref

        return (
            self.j0_stripping_dimensional(c_e_dim, c_Li_dim, T_dim)
            / self.n.prim.j_scale
        )

    def j0_plating(self, c_e, c_Li, T):
        """Dimensionless reverse plating current"""
        c_e_dim = c_e * self.c_e_typ
        c_Li_dim = c_Li * self.c_Li_typ
        T_dim = self.Delta_T * T + self.T_ref

        return (
            self.j0_plating_dimensional(c_e_dim, c_Li_dim, T_dim) / self.n.prim.j_scale
        )

    def dead_lithium_decay_rate(self, L_sei):
        """Dimensionless exchange-current density for stripping"""
        L_sei_dim = L_sei * self.L_sei_0_dim

        return self.dead_lithium_decay_rate_dimensional(L_sei_dim) * self.timescale

    def _set_input_current(self):
        """Set the input current"""

        self.dimensional_current_with_time = pybamm.FunctionParameter(
            "Current function [A]", {"Time [s]": pybamm.t * self.timescale}
        )
        self.dimensional_current_density_with_time = (
            self.dimensional_current_with_time
            / (self.n_electrodes_parallel * self.geo.A_cc)
        )
        self.current_with_time = (
            self.dimensional_current_with_time / self.I_typ * pybamm.sign(self.I_typ)
        )


class DomainLithiumIonParameters(BaseParameters):
    def __init__(self, domain, main_param):
        self.domain = domain
        self.main_param = main_param

        self.geo = getattr(main_param.geo, domain.lower()[0])
        self.therm = getattr(main_param.therm, domain.lower()[0])

        if domain != "Separator":
            self.prim = ParticleLithiumIonParameters("primary", self)
            phases_option = int(
                getattr(main_param.options, domain.lower())["particle phases"]
            )
            if phases_option >= 2:
                self.sec = ParticleLithiumIonParameters("secondary", self)
            else:
                self.sec = NullParameters()
        else:
            self.prim = NullParameters()
            self.sec = NullParameters()

        self.phases = [self.prim, self.sec]

    def _set_dimensional_parameters(self):
        main = self.main_param
        Domain = self.domain
        domain = Domain.lower()

        if Domain == "Separator":
            x = pybamm.standard_spatial_vars.x_s * main.L_x
            self.epsilon_init = pybamm.FunctionParameter(
                "Separator porosity", {"Through-cell distance (x) [m]": x}
            )
            self.epsilon_inactive = 1 - self.epsilon_init
            self.b_e = self.geo.b_e
            self.L = self.geo.L
            return

        x = (
            pybamm.SpatialVariable(
                f"x_{domain[0]}",
                domain=[f"{domain} electrode"],
                auxiliary_domains={"secondary": "current collector"},
                coord_sys="cartesian",
            )
            * main.L_x
        )

        # Macroscale geometry
        self.L_cc = self.geo.L_cc
        self.L = self.geo.L

        for phase in self.phases:
            phase._set_dimensional_parameters()

        # Tab geometry (for pouch cells)
        self.L_tab = self.geo.L_tab
        self.Centre_y_tab = self.geo.Centre_y_tab
        self.Centre_z_tab = self.geo.Centre_z_tab
        self.A_tab = self.geo.A_tab

        # Particle properties
        self.sigma_cc_dimensional = pybamm.Parameter(
            f"{Domain} current collector conductivity [S.m-1]"
        )
        if not (main.half_cell and domain == "negative"):
            self.epsilon_init = pybamm.FunctionParameter(
                f"{Domain} electrode porosity", {"Through-cell distance (x) [m]": x}
            )
            epsilon_s_tot = sum(phase.epsilon_s for phase in self.phases)
            self.epsilon_inactive = 1 - self.epsilon_init - epsilon_s_tot

            self.cap_init = sum(phase.cap_init for phase in self.phases)

        self.n_Li_init = sum(phase.n_Li_init for phase in self.phases)

        # Tortuosity parameters
        self.b_e = self.geo.b_e
        self.b_s = self.geo.b_s

        self.C_dl_dimensional = pybamm.Parameter(
            f"{Domain} electrode double-layer capacity [F.m-2]"
        )

        # Mechanical parameters
        self.nu = pybamm.Parameter(f"{Domain} electrode Poisson's ratio")
        self.E = pybamm.Parameter(f"{Domain} electrode Young's modulus [Pa]")
        self.c_0_dim = pybamm.Parameter(
            f"{Domain} electrode reference concentration for free of deformation "
            "[mol.m-3]"
        )
        self.Omega = pybamm.Parameter(
            f"{Domain} electrode partial molar volume [m3.mol-1]"
        )
        self.l_cr_0 = pybamm.Parameter(f"{Domain} electrode initial crack length [m]")
        self.w_cr = pybamm.Parameter(f"{Domain} electrode initial crack width [m]")
        self.rho_cr_dim = pybamm.Parameter(
            f"{Domain} electrode number of cracks per unit area [m-2]"
        )
        self.b_cr = pybamm.Parameter(f"{Domain} electrode Paris' law constant b")
        self.m_cr = pybamm.Parameter(f"{Domain} electrode Paris' law constant m")
        self.Eac_cr = pybamm.Parameter(
            f"{Domain} electrode activation energy for cracking rate [kJ.mol-1]"
        )
        # intermediate variables  [K*m^3/mol]
        self.theta_dim = (
            (self.Omega / main.R) * 2 * self.Omega * self.E / 9 / (1 - self.nu)
        )

        # Loss of active material parameters
        self.m_LAM = pybamm.Parameter(
            f"{Domain} electrode LAM constant exponential term"
        )
        self.beta_LAM_dimensional = pybamm.Parameter(
            f"{Domain} electrode LAM constant proportional term [s-1]"
        )
        self.stress_critical_dim = pybamm.Parameter(
            f"{Domain} electrode critical stress [Pa]"
        )
        self.beta_LAM_sei_dimensional = pybamm.Parameter(
            f"{Domain} electrode reaction-driven LAM factor [m3.mol-1]"
        )

        # utilisation parameters
        self.u_init = pybamm.Parameter(
            f"Initial {domain} electrode interface utilisation"
        )
        self.beta_utilisation_dimensional = pybamm.Parameter(
            f"{Domain} electrode current-driven interface utilisation factor [m3.mol-1]"
        )

    def sigma_dimensional(self, T):
        """Dimensional electrical conductivity in electrode"""
        inputs = {"Temperature [K]": T}
        return pybamm.FunctionParameter(
            f"{self.domain} electrode conductivity [S.m-1]", inputs
        )

    def j0_stripping_dimensional(self, c_e, c_Li, T):
        """Dimensional exchange-current density for stripping [A.m-2]"""
        inputs = {
            "Electrolyte concentration [mol.m-3]": c_e,
            "Plated lithium concentration [mol.m-3]": c_Li,
            "Temperature [K]": T,
        }
        return pybamm.FunctionParameter(
            "Exchange-current density for stripping [A.m-2]", inputs
        )

    def j0_plating_dimensional(self, c_e, c_Li, T):
        """Dimensional exchange-current density for plating [A.m-2]"""
        inputs = {
            "Electrolyte concentration [mol.m-3]": c_e,
            "Plated lithium concentration [mol.m-3]": c_Li,
            "Temperature [K]": T,
        }
        return pybamm.FunctionParameter(
            "Exchange-current density for plating [A.m-2]", inputs
        )

    def _set_scales(self):
        """Define the scales used in the non-dimensionalisation scheme"""
        for phase in self.phases:
            phase._set_scales()

    def _set_dimensionless_parameters(self):
        for phase in self.phases:
            phase._set_dimensionless_parameters()

        main = self.main_param

        if self.domain == "Separator":
            self.l = self.geo.l
            self.rho = self.therm.rho
            self.lambda_ = self.therm.lambda_
            return

        # Macroscale Geometry
        self.l_cc = self.geo.l_cc
        self.l = self.geo.l

        # Thermal
        self.rho_cc = self.therm.rho_cc
        self.rho = self.therm.rho
        self.lambda_cc = self.therm.lambda_cc
        self.lambda_ = self.therm.lambda_
        self.h_tab = self.therm.h_tab
        self.h_cc = self.therm.h_cc

        # Tab geometry (for pouch cells)
        self.l_tab = self.geo.l_tab
        self.centre_y_tab = self.geo.centre_y_tab
        self.centre_z_tab = self.geo.centre_z_tab

        # Electrochemical Reactions
        self.C_dl = (
            self.C_dl_dimensional
            * main.potential_scale
            / self.prim.j_scale
            / main.timescale
        )
        # Electrode Properties
        self.sigma_cc = (
            self.sigma_cc_dimensional * main.potential_scale / main.i_typ / main.L_x
        )
        self.sigma_cc_prime = self.sigma_cc * main.delta ** 2
        self.sigma_cc_dbl_prime = self.sigma_cc_prime * main.delta

        # Electrolyte Properties
        self.beta_surf = pybamm.Scalar(0)

        # Dimensionless mechanical parameters
        self.rho_cr = self.rho_cr_dim * self.l_cr_0 * self.w_cr
        self.theta = self.theta_dim * self.prim.c_max / main.T_ref
        self.c_0 = self.c_0_dim / self.prim.c_max
        self.beta_LAM = self.beta_LAM_dimensional * main.timescale
        # normalised typical time for one cycle
        self.stress_critical = self.stress_critical_dim / self.E
        # Reaction-driven LAM parameters
        self.beta_LAM_sei = (
            self.beta_LAM_sei_dimensional
            * self.prim.a_typ
            * self.prim.j_scale
            * main.timescale
        ) / main.F
        # Utilisation factors
        self.beta_utilisation = (
            self.beta_utilisation_dimensional
            * self.prim.a_typ
            * self.prim.j_scale
            * main.timescale
        ) / main.F

    def sigma(self, T):
        """Dimensionless electrode electrical conductivity"""
        main = self.main_param
        T_dim = self.main_param.Delta_T * T + self.main_param.T_ref
        return (
            self.sigma_dimensional(T_dim) * main.potential_scale / main.i_typ / main.L_x
        )

    def sigma_prime(self, T):
        """Rescaled dimensionless electrode electrical conductivity"""
        return self.sigma(T) * self.main_param.delta

    def t_change(self, sto):
        """
        Dimensionless volume change for the electrode;
        sto should be R-averaged
        """
        return pybamm.FunctionParameter(
            f"{self.domain} electrode volume change", {"Particle stoichiometry": sto}
        )

    def k_cr(self, T):
        """
        Dimensionless cracking rate for the electrode;
        """
        T_dim = self.main_param.Delta_T * T + self.main_param.T_ref
        delta_k_cr = self.E ** self.m_cr * self.l_cr_0 ** (self.m_cr / 2 - 1)
        return (
            pybamm.FunctionParameter(
                f"{self.domain} electrode cracking rate", {"Temperature [K]": T_dim}
            )
            * delta_k_cr
        )


class ParticleLithiumIonParameters(BaseParameters):
    def __init__(self, phase, domain_param):
        self.domain_param = domain_param
        self.domain = domain_param.domain
        self.main_param = domain_param.main_param
        self.phase = phase
        self.set_phase_name()
        if self.phase == "primary":
            self.geo = domain_param.geo.prim
        elif self.phase == "secondary":
            self.geo = domain_param.geo.sec

    def _set_dimensional_parameters(self):
        main = self.main_param
        Domain = self.domain
        domain = Domain.lower()
        phase_name = self.phase_name
        pref = self.phase_prefactor

        x = (
            pybamm.SpatialVariable(
                f"x_{domain[0]}",
                domain=[f"{domain} electrode"],
                auxiliary_domains={"secondary": "current collector"},
                coord_sys="cartesian",
            )
            * main.L_x
        )
        r = (
            pybamm.SpatialVariable(
                f"r_{domain[0]}",
                domain=[f"{domain} {self.phase_name}particle"],
                auxiliary_domains={
                    "secondary": f"{domain} electrode",
                    "tertiary": "current collector",
                },
                coord_sys="spherical polar",
            )
            * self.geo.R_typ
        )

        # Macroscale geometry
        # Note: the surface area to volume ratio is defined later with the function
        # parameters. The particle size as a function of through-cell position is
        # already defined in geometric_parameters.py
        self.R_dimensional = self.geo.R_dimensional

        # Particle properties
        self.c_max = pybamm.Parameter(
            f"{pref}Maximum concentration in {domain} electrode [mol.m-3]"
        )

        # Particle-size distribution parameters
        self.R_min_dim = self.geo.R_min_dim
        self.R_max_dim = self.geo.R_max_dim
        self.sd_a_dim = self.geo.sd_a_dim
        self.f_a_dist_dimensional = self.geo.f_a_dist_dimensional

        # Electrochemical reactions
        self.ne = pybamm.Parameter(f"{pref}{Domain} electrode electrons in reaction")

        # Intercalation kinetics
        self.mhc_lambda_dimensional = pybamm.Parameter(
            f"{pref}{Domain} electrode reorganization energy [eV]"
        )
        self.alpha_bv = pybamm.Parameter(
            f"{pref}{Domain} electrode Butler-Volmer transfer coefficient"
        )

        if self.main_param.half_cell and self.domain == "Negative":
            self.n_Li_init = pybamm.Scalar(0)
            self.U_ref = pybamm.Scalar(0)
            self.U_init_dim = pybamm.Scalar(0)
        else:
            self.epsilon_s = pybamm.FunctionParameter(
                f"{pref}{Domain} electrode active material volume fraction",
                {"Through-cell distance (x) [m]": x},
            )
            self.c_init = (
                pybamm.FunctionParameter(
                    f"{pref}Initial concentration in {domain} electrode [mol.m-3]",
                    {
                        "Radial distance (r) [m]": r,
                        "Through-cell distance (x) [m]": pybamm.PrimaryBroadcast(
                            x, f"{domain} {phase_name}particle"
                        ),
                    },
                )
                / self.c_max
            )
            c_init_av = pybamm.xyz_average(pybamm.r_average(self.c_init))
            eps_c_init_av = pybamm.xyz_average(
                self.epsilon_s * pybamm.r_average(self.c_init)
            )
            self.n_Li_init = (
                eps_c_init_av * self.c_max * self.domain_param.L * main.A_cc
            )

            eps_s_av = pybamm.xyz_average(self.epsilon_s)
            self.elec_loading = (
                eps_s_av * self.domain_param.L * self.c_max * main.F / 3600
            )
            self.cap_init = self.elec_loading * main.A_cc

            self.U_ref = self.U_dimensional(c_init_av, main.T_ref)
            self.U_init_dim = self.U_dimensional(c_init_av, main.T_init_dim)

    def D_dimensional(self, sto, T):
        """Dimensional diffusivity in particle. Note this is defined as a
        function of stochiometry"""
        inputs = {
            f"{self.phase_prefactor}{self.domain} particle stoichiometry": sto,
            "Temperature [K]": T,
        }
        return pybamm.FunctionParameter(
            f"{self.phase_prefactor}{self.domain} electrode diffusivity [m2.s-1]",
            inputs,
        )

    def j0_dimensional(self, c_e, c_s_surf, T):
        """Dimensional exchange-current density [A.m-2]"""
        inputs = {
            "Electrolyte concentration [mol.m-3]": c_e,
<<<<<<< HEAD
            f"{self.phase_prefactor}{self.domain} particle "
            "surface concentration [mol.m-3]": c_s_surf,
=======
            f"{self.domain} particle surface concentration [mol.m-3]": c_s_surf,
            f"{self.domain} particle maximum concentration [mol.m-3]": self.c_max,
>>>>>>> b2407961
            "Temperature [K]": T,
            f"{self.phase_prefactor}Maximum {self.domain.lower()} particle "
            "surface concentration [mol.m-3]": self.c_max,
        }
        return pybamm.FunctionParameter(
            f"{self.phase_prefactor}{self.domain} electrode "
            "exchange-current density [A.m-2]",
            inputs,
        )

    def U_dimensional(self, sto, T, lithiation=None):
        """Dimensional open-circuit potential [V]"""
        # bound stoichiometry between tol and 1-tol. Adding 1/sto + 1/(sto-1) later
        # will ensure that ocp goes to +- infinity if sto goes into that region
        # anyway
        tol = 1e-10
        sto = pybamm.maximum(pybamm.minimum(sto, 1 - tol), tol)
        if lithiation is None:
            lithiation = ""
        else:
            lithiation = lithiation + " "
        inputs = {f"{self.phase_prefactor}{self.domain} particle stoichiometry": sto}
        u_ref = pybamm.FunctionParameter(
            f"{self.phase_prefactor}{self.domain} electrode {lithiation}OCP [V]", inputs
        )
        # add a term to ensure that the OCP goes to infinity at 0 and -infinity at 1
        # this will not affect the OCP for most values of sto
        # see #1435
        u_ref = u_ref + 1e-6 * (1 / sto + 1 / (sto - 1))
        dudt_dim_func = self.dUdT_dimensional(sto)
        d = self.domain.lower()[0]
        dudt_dim_func.print_name = r"\frac{dU_{" + d + r"}}{dT}"
        return u_ref + (T - self.main_param.T_ref) * dudt_dim_func

    def dUdT_dimensional(self, sto):
        """
        Dimensional entropic change of the open-circuit potential [V.K-1]
        """
        inputs = {
<<<<<<< HEAD
            f"{self.phase_prefactor}{self.domain} particle stoichiometry": sto,
            f"{self.phase_prefactor}Maximum {self.domain.lower()} particle "
            "surface concentration [mol.m-3]": self.c_max,
=======
            f"{self.domain} particle stoichiometry": sto,
            f"{self.domain} particle maximum concentration [mol.m-3]": self.c_max,
>>>>>>> b2407961
        }
        return pybamm.FunctionParameter(
            f"{self.phase_prefactor}{self.domain} electrode "
            "OCP entropic change [V.K-1]",
            inputs,
        )

    def _set_scales(self):
        """Define the scales used in the non-dimensionalisation scheme"""
        main = self.main_param
        # Microscale
        self.R_typ = self.geo.R_typ

        if main.half_cell and self.domain == "Negative":
            self.a_typ = pybamm.Scalar(1)
        elif main.options["particle shape"] == "spherical":
            self.a_typ = 3 * pybamm.xyz_average(self.epsilon_s) / self.R_typ

        # Concentration
        self.particle_concentration_scale = self.c_max

        # Scale for interfacial current density in A/m2
        if main.half_cell and self.domain == "Negative":
            # metal electrode (boundary condition between negative and separator)
            self.j_scale = main.i_typ
        else:
            # porous electrode
            self.j_scale = main.i_typ / (self.a_typ * main.L_x)

        # Reference exchange-current density
        self.j0_ref_dimensional = (
            self.j0_dimensional(main.c_e_typ, self.c_max / 2, main.T_ref) * 2
        )

        # Reaction timescales
        self.tau_r = main.F * self.c_max / (self.j0_ref_dimensional * self.a_typ)
        # Particle diffusion timescales
        self.D_typ_dim = self.D_dimensional(pybamm.Scalar(1), main.T_ref)
        self.tau_diffusion = self.R_typ ** 2 / self.D_typ_dim

    def _set_dimensionless_parameters(self):
        main = self.main_param

        # Timescale ratios
        self.C_diff = self.tau_diffusion / main.timescale
        self.C_r = self.tau_r / main.timescale

        # Microscale geometry
        self.R = self.geo.R
        self.a_R = self.a_typ * self.R_typ

        # Particle-size distribution geometry
        self.R_min = self.geo.R_min
        self.R_max = self.geo.R_max
        self.sd_a = self.geo.sd_a
        self.f_a_dist = self.geo.f_a_dist

        # Concentration ratios
        # In most cases gamma_n will be equal to 1
        self.gamma = (main.tau_discharge / main.timescale) * self.c_max / main.c_max

        # Electrolyte Properties
        self.beta_surf = pybamm.Scalar(0)

        # Intercalation kinetics
        self.mhc_lambda = self.mhc_lambda_dimensional / main.potential_scale_eV

        # Initial conditions
        if main.half_cell and self.domain == "Negative":
            self.U_init = pybamm.Scalar(0)
        else:
            self.U_init = (self.U_init_dim - self.U_ref) / main.potential_scale

    def D(self, c_s, T):
        """Dimensionless particle diffusivity"""
        sto = c_s
        T_dim = self.main_param.Delta_T * T + self.main_param.T_ref
        return self.D_dimensional(sto, T_dim) / self.D_typ_dim

    def j0(self, c_e, c_s_surf, T):
        """Dimensionless exchange-current density"""
        c_e_dim = c_e * self.main_param.c_e_typ
        c_s_surf_dim = c_s_surf * self.c_max
        T_dim = self.main_param.Delta_T * T + self.main_param.T_ref

        return (
            self.j0_dimensional(c_e_dim, c_s_surf_dim, T_dim) / self.j0_ref_dimensional
        )

    def U(self, c_s, T, lithiation=None):
        """Dimensionless open-circuit potential in the electrode"""
        main = self.main_param
        sto = c_s
        T_dim = self.main_param.Delta_T * T + self.main_param.T_ref
        return (
            self.U_dimensional(sto, T_dim, lithiation) - self.U_ref
        ) / main.potential_scale

    def dUdT(self, c_s):
        """Dimensionless entropic change in open-circuit potential"""
        main = self.main_param
        sto = c_s
<<<<<<< HEAD
        return self.dUdT_dimensional(sto) * main.Delta_T / main.potential_scale
=======
        return self.dUdT_dimensional(sto) * main.Delta_T / main.potential_scale

    def t_change(self, sto):
        """
        Dimensionless volume change for the electrode;
        sto should be R-averaged
        """
        inputs = {
            f"{self.domain} particle stoichiometry": sto,
            f"{self.domain} particle maximum concentration [mol.m-3]": self.c_max,
        }
        return pybamm.FunctionParameter(
            f"{self.domain} electrode volume change", inputs
        )

    def k_cr(self, T):
        """
        Dimensionless cracking rate for the electrode;
        """
        T_dim = self.main_param.Delta_T * T + self.main_param.T_ref
        delta_k_cr = self.E ** self.m_cr * self.l_cr_0 ** (self.m_cr / 2 - 1)
        return (
            pybamm.FunctionParameter(
                f"{self.domain} electrode cracking rate", {"Temperature [K]": T_dim}
            )
            * delta_k_cr
        )
>>>>>>> b2407961
<|MERGE_RESOLUTION|>--- conflicted
+++ resolved
@@ -887,13 +887,8 @@
         """Dimensional exchange-current density [A.m-2]"""
         inputs = {
             "Electrolyte concentration [mol.m-3]": c_e,
-<<<<<<< HEAD
-            f"{self.phase_prefactor}{self.domain} particle "
-            "surface concentration [mol.m-3]": c_s_surf,
-=======
             f"{self.domain} particle surface concentration [mol.m-3]": c_s_surf,
             f"{self.domain} particle maximum concentration [mol.m-3]": self.c_max,
->>>>>>> b2407961
             "Temperature [K]": T,
             f"{self.phase_prefactor}Maximum {self.domain.lower()} particle "
             "surface concentration [mol.m-3]": self.c_max,
@@ -933,14 +928,8 @@
         Dimensional entropic change of the open-circuit potential [V.K-1]
         """
         inputs = {
-<<<<<<< HEAD
-            f"{self.phase_prefactor}{self.domain} particle stoichiometry": sto,
-            f"{self.phase_prefactor}Maximum {self.domain.lower()} particle "
-            "surface concentration [mol.m-3]": self.c_max,
-=======
             f"{self.domain} particle stoichiometry": sto,
             f"{self.domain} particle maximum concentration [mol.m-3]": self.c_max,
->>>>>>> b2407961
         }
         return pybamm.FunctionParameter(
             f"{self.phase_prefactor}{self.domain} electrode "
@@ -1043,9 +1032,6 @@
         """Dimensionless entropic change in open-circuit potential"""
         main = self.main_param
         sto = c_s
-<<<<<<< HEAD
-        return self.dUdT_dimensional(sto) * main.Delta_T / main.potential_scale
-=======
         return self.dUdT_dimensional(sto) * main.Delta_T / main.potential_scale
 
     def t_change(self, sto):
@@ -1072,5 +1058,4 @@
                 f"{self.domain} electrode cracking rate", {"Temperature [K]": T_dim}
             )
             * delta_k_cr
-        )
->>>>>>> b2407961
+        )