#
# Standard parameters for lithium-ion battery models
#
import pybamm
from .base_parameters import BaseParameters


class LithiumIonParameters(BaseParameters):
    """
    Standard parameters for lithium-ion battery models

    Layout:
        1. Dimensional Parameters
        2. Dimensional Functions
        3. Scalings
        4. Dimensionless Parameters
        5. Dimensionless Functions
        6. Input Current

    Parameters
    ----------

    options : dict, optional
        A dictionary of options to be passed to the parameters. The options that
        can be set are listed below.

            * "particle shape" : str, optional
                Sets the model shape of the electrode particles. This is used to
                calculate the surface area to volume ratio. Can be "spherical"
                (default). TODO: implement "cylindrical" and "platelet".
            * "working electrode": str
                Which electrode(s) intercalates and which is counter. If "both"
                (default), the model is a standard battery. Otherwise can be "negative"
                or "positive" to indicate a half-cell model.

    """

    def __init__(self, options=None):
        self.options = options
        # Save whether the submodel is a half-cell submodel
        self.half_cell = self.options["working electrode"] != "both"

        # Get geometric, electrical and thermal parameters
        self.geo = pybamm.geometric_parameters
        self.elec = pybamm.electrical_parameters
        self.therm = pybamm.thermal_parameters

        # Spatial variables
        r_n = pybamm.standard_spatial_vars.r_n * self.geo.n.R_typ
        r_p = pybamm.standard_spatial_vars.r_p * self.geo.p.R_typ
        x_n = pybamm.standard_spatial_vars.x_n * self.geo.L_x
        x_s = pybamm.standard_spatial_vars.x_s * self.geo.L_x
        x_p = pybamm.standard_spatial_vars.x_p * self.geo.L_x

        # Initialize domain parameters
        self.n = DomainLithiumIonParameters("Negative", self, x_n, r_n)
        self.s = DomainLithiumIonParameters("Separator", self, x_s, None)
        self.p = DomainLithiumIonParameters("Positive", self, x_p, r_p)
        self.domain_params = [self.n, self.s, self.p]

        # Set parameters and scales
        self._set_dimensional_parameters()
        self._set_scales()
        self._set_dimensionless_parameters()

        # Set input current
        self._set_input_current()

    def _set_dimensional_parameters(self):
        """Defines the dimensional parameters"""
        # Physical constants
        self.R = pybamm.constants.R
        self.F = pybamm.constants.F
        self.k_b = pybamm.constants.k_b
        self.q_e = pybamm.constants.q_e

        self.T_ref = self.therm.T_ref
        self.T_init_dim = self.therm.T_init_dim
        self.T_init = self.therm.T_init

        # Macroscale geometry
        self.L_x = self.geo.L_x
        self.L = self.geo.L
        self.L_y = self.geo.L_y
        self.L_z = self.geo.L_z
        self.r_inner_dimensional = self.geo.r_inner_dimensional
        self.r_outer_dimensional = self.geo.r_outer_dimensional
        self.A_cc = self.geo.A_cc
        self.A_cooling = self.geo.A_cooling
        self.V_cell = self.geo.V_cell

        # Electrical
        self.I_typ = self.elec.I_typ
        self.Q = self.elec.Q
        self.C_rate = self.elec.C_rate
        self.n_electrodes_parallel = self.elec.n_electrodes_parallel
        self.n_cells = self.elec.n_cells
        self.i_typ = self.elec.i_typ
        self.voltage_low_cut_dimensional = self.elec.voltage_low_cut_dimensional
        self.voltage_high_cut_dimensional = self.elec.voltage_high_cut_dimensional

        # Domain parameters
        for domain in self.domain_params:
            domain._set_dimensional_parameters()

        # Electrolyte properties
        self.c_e_typ = pybamm.Parameter("Typical electrolyte concentration [mol.m-3]")

        if self.half_cell:
            self.epsilon_init = pybamm.concatenation(
                self.s.epsilon_init, self.p.epsilon_init
            )
        else:
            self.epsilon_init = pybamm.concatenation(
                self.n.epsilon_init, self.s.epsilon_init, self.p.epsilon_init
            )

        # SEI parameters
        self.V_bar_inner_dimensional = pybamm.Parameter(
            "Inner SEI partial molar volume [m3.mol-1]"
        )
        self.V_bar_outer_dimensional = pybamm.Parameter(
            "Outer SEI partial molar volume [m3.mol-1]"
        )

        self.m_sei_dimensional = pybamm.Parameter(
            "SEI reaction exchange current density [A.m-2]"
        )

        self.R_sei_dimensional = pybamm.Parameter("SEI resistivity [Ohm.m]")
        self.D_sol_dimensional = pybamm.Parameter(
            "Outer SEI solvent diffusivity [m2.s-1]"
        )
        self.c_sol_dimensional = pybamm.Parameter(
            "Bulk solvent concentration [mol.m-3]"
        )
        self.m_ratio = pybamm.Parameter(
            "Ratio of inner and outer SEI exchange current densities"
        )
        self.U_inner_dimensional = pybamm.Parameter(
            "Inner SEI open-circuit potential [V]"
        )
        self.U_outer_dimensional = pybamm.Parameter(
            "Outer SEI open-circuit potential [V]"
        )
        self.kappa_inner_dimensional = pybamm.Parameter(
            "Inner SEI electron conductivity [S.m-1]"
        )
        self.D_li_dimensional = pybamm.Parameter(
            "Inner SEI lithium interstitial diffusivity [m2.s-1]"
        )
        self.c_li_0_dimensional = pybamm.Parameter(
            "Lithium interstitial reference concentration [mol.m-3]"
        )
        self.L_inner_0_dim = pybamm.Parameter("Initial inner SEI thickness [m]")
        self.L_outer_0_dim = pybamm.Parameter("Initial outer SEI thickness [m]")
        self.L_sei_0_dim = self.L_inner_0_dim + self.L_outer_0_dim

        # EC reaction
        self.c_ec_0_dim = pybamm.Parameter(
            "EC initial concentration in electrolyte [mol.m-3]"
        )
        self.D_ec_dim = pybamm.Parameter("EC diffusivity [m2.s-1]")
        self.k_sei_dim = pybamm.Parameter("SEI kinetic rate constant [m.s-1]")
        self.U_sei_dim = pybamm.Parameter("SEI open-circuit potential [V]")

        # Lithium plating parameters
        self.V_bar_plated_Li = pybamm.Parameter(
            "Lithium metal partial molar volume [m3.mol-1]"
        )
        self.c_Li_typ = pybamm.Parameter(
            "Typical plated lithium concentration [mol.m-3]"
        )
        self.c_plated_Li_0_dim = pybamm.Parameter(
            "Initial plated lithium concentration [mol.m-3]"
        )

        # Initial conditions
        # Note: the initial concentration in the electrodes can be set as a function
        # of through-cell position, so is defined later as a function
        self.c_e_init_dimensional = pybamm.Parameter(
            "Initial concentration in electrolyte [mol.m-3]"
        )

        self.alpha_T_cell_dim = pybamm.Parameter(
            "Cell thermal expansion coefficient [m.K-1]"
        )

        # Total lithium
        c_e_av_init = pybamm.xyz_average(self.epsilon_init) * self.c_e_typ
        self.n_Li_e_init = c_e_av_init * self.L_x * self.A_cc

        self.n_Li_particles_init = self.n.n_Li_init + self.p.n_Li_init
        self.n_Li_init = self.n_Li_particles_init + self.n_Li_e_init

        # Reference OCP based on initial concentration
        self.ocv_ref = self.p.U_ref - self.n.U_ref
        self.ocv_init_dim = self.p.U_init_dim - self.n.U_init_dim

    def D_e_dimensional(self, c_e, T):
        """Dimensional diffusivity in electrolyte"""
        inputs = {"Electrolyte concentration [mol.m-3]": c_e, "Temperature [K]": T}
        return pybamm.FunctionParameter("Electrolyte diffusivity [m2.s-1]", inputs)

    def kappa_e_dimensional(self, c_e, T):
        """Dimensional electrolyte conductivity"""
        inputs = {"Electrolyte concentration [mol.m-3]": c_e, "Temperature [K]": T}
        return pybamm.FunctionParameter("Electrolyte conductivity [S.m-1]", inputs)

    def j0_stripping_dimensional(self, c_e, c_Li, T):
        """Dimensional exchange-current density for stripping [A.m-2]"""
        inputs = {
            "Electrolyte concentration [mol.m-3]": c_e,
            "Plated lithium concentration [mol.m-3]": c_Li,
            "Temperature [K]": T,
        }
        return pybamm.FunctionParameter(
            "Exchange-current density for stripping [A.m-2]", inputs
        )

    def j0_plating_dimensional(self, c_e, c_Li, T):
        """Dimensional exchange-current density for plating [A.m-2]"""
        inputs = {
            "Electrolyte concentration [mol.m-3]": c_e,
            "Plated lithium concentration [mol.m-3]": c_Li,
            "Temperature [K]": T,
        }
        return pybamm.FunctionParameter(
            "Exchange-current density for plating [A.m-2]", inputs
        )

<<<<<<< HEAD
    def dead_lithium_decay_rate_dimensional(self, L_sei):
        """Dimensional dead lithium decay rate [s-1]"""
        inputs = {"Total SEI thickness [m]": L_sei}
        return pybamm.FunctionParameter("Dead lithium decay rate [s-1]", inputs)

    def U_n_dimensional(self, sto, T):
        """Dimensional open-circuit potential in the negative electrode [V]"""
        inputs = {"Negative particle stoichiometry": sto}
        u_ref = pybamm.FunctionParameter("Negative electrode OCP [V]", inputs)
        # add a term to ensure that the OCP goes to infinity at 0 and -infinity at 1
        # this will not affect the OCP for most values of sto
        # see #1435
        u_ref = u_ref + 1e-6 * (1 / sto + 1 / (sto - 1))
        dudt_n_dim_func = self.dUdT_n_dimensional(sto)
        dudt_n_dim_func.print_name = r"\frac{dU}{dT_n}"
        return u_ref + (T - self.T_ref) * dudt_n_dim_func

    def U_p_dimensional(self, sto, T):
        """Dimensional open-circuit potential in the positive electrode [V]"""
        inputs = {"Positive particle stoichiometry": sto}
        u_ref = pybamm.FunctionParameter("Positive electrode OCP [V]", inputs)
        # add a term to ensure that the OCP goes to infinity at 0 and -infinity at 1
        # this will not affect the OCP for most values of sto
        # see #1435
        u_ref = u_ref + 1e-6 * (1 / sto + 1 / (sto - 1))
        dudt_p_dim_func = self.dUdT_p_dimensional(sto)
        dudt_p_dim_func.print_name = r"\frac{dU}{dT_p}"
        return u_ref + (T - self.T_ref) * dudt_p_dim_func

    def dUdT_n_dimensional(self, sto):
        """
        Dimensional entropic change of the negative electrode open-circuit
        potential [V.K-1]
        """
        inputs = {"Negative particle stoichiometry": sto}
        return pybamm.FunctionParameter(
            "Negative electrode OCP entropic change [V.K-1]", inputs
        )

    def dUdT_p_dimensional(self, sto):
        """
        Dimensional entropic change of the positive electrode open-circuit
        potential [V.K-1]
        """
        inputs = {"Positive particle stoichiometry": sto}
        return pybamm.FunctionParameter(
            "Positive electrode OCP entropic change [V.K-1]", inputs
        )

=======
>>>>>>> 9d3b1c3c
    def _set_scales(self):
        """Define the scales used in the non-dimensionalisation scheme"""
        # Concentration
        self.electrolyte_concentration_scale = self.c_e_typ

        # Electrical
        # Both potential scales are the same but they have different units
        self.potential_scale = self.R * self.T_ref / self.F  # volts
        self.potential_scale_eV = self.k_b / self.q_e * self.T_ref  # eV
        self.current_scale = self.i_typ
        self.current_scale.print_name = "I_typ"

        # Thermal
        self.Delta_T = self.therm.Delta_T

        # Velocity scale
        self.velocity_scale = pybamm.Scalar(1)

        # Discharge timescale
        if self.options["working electrode"] == "positive":
            self.c_max = self.p.c_max
        else:
            self.c_max = self.n.c_max
        self.tau_discharge = self.F * self.c_max * self.L_x / self.i_typ

        # Electrolyte diffusion timescale
        self.D_e_typ = self.D_e_dimensional(self.c_e_typ, self.T_ref)
        self.tau_diffusion_e = self.L_x ** 2 / self.D_e_typ

        # Thermal diffusion timescale
        self.tau_th_yz = self.therm.tau_th_yz

        # Choose discharge timescale
        if self.options["timescale"] == "default":
            self.timescale = self.tau_discharge
        else:
            self.timescale = pybamm.Scalar(self.options["timescale"])

        for domain in self.domain_params:
            domain._set_scales()

    def _set_dimensionless_parameters(self):
        """Defines the dimensionless parameters"""
        # Timescale ratios
        self.C_e = self.tau_diffusion_e / self.timescale
        self.C_th = self.tau_th_yz / self.timescale

        # Concentration ratios
        self.gamma_e = (self.tau_discharge / self.timescale) * self.c_e_typ / self.c_max

        # Macroscale Geometry
        self.l_x = self.geo.l_x
        self.l_y = self.geo.l_y
        self.l_z = self.geo.l_z
        self.r_inner = self.geo.r_inner
        self.r_outer = self.geo.r_outer
        self.a_cc = self.geo.a_cc
        self.a_cooling = self.geo.a_cooling
        self.v_cell = self.geo.v_cell
        self.l = self.geo.l
        self.delta = self.geo.delta

        for domain in self.domain_params:
            domain._set_dimensionless_parameters()

        # Electrolyte Properties
        self.beta_surf = pybamm.Scalar(0)

        # Electrical
        self.voltage_low_cut = (
            self.voltage_low_cut_dimensional - self.ocv_ref
        ) / self.potential_scale
        self.voltage_high_cut = (
            self.voltage_high_cut_dimensional - self.ocv_ref
        ) / self.potential_scale

        # Thermal
        self.Theta = self.therm.Theta
        self.T_amb_dim = self.therm.T_amb_dim
        self.T_amb = self.therm.T_amb

        self.h_edge = self.therm.h_edge
        self.h_total = self.therm.h_total
        self.rho = self.therm.rho

        self.B = (
            self.i_typ
            * self.R
            * self.T_ref
            * self.tau_th_yz
            / (self.therm.rho_eff_dim_ref * self.F * self.Delta_T * self.L_x)
        )

        # SEI parameters
        self.C_sei_reaction = (self.n.j_scale / self.m_sei_dimensional) * pybamm.exp(
            -(self.F * self.n.U_ref / (2 * self.R * self.T_ref))
        )

        self.C_sei_solvent = (
            self.n.j_scale
            * self.L_sei_0_dim
            / (self.c_sol_dimensional * self.F * self.D_sol_dimensional)
        )

        self.C_sei_electron = (
            self.n.j_scale
            * self.F
            * self.L_sei_0_dim
            / (self.kappa_inner_dimensional * self.R * self.T_ref)
        )

        self.C_sei_inter = (
            self.n.j_scale
            * self.L_sei_0_dim
            / (self.D_li_dimensional * self.c_li_0_dimensional * self.F)
        )

        self.U_inner_electron = self.F * self.U_inner_dimensional / self.R / self.T_ref

        self.R_sei = (
            self.F
            * self.n.j_scale
            * self.R_sei_dimensional
            * self.L_sei_0_dim
            / self.R
            / self.T_ref
        )

        self.v_bar = self.V_bar_outer_dimensional / self.V_bar_inner_dimensional
        self.c_sei_scale = (
            self.L_sei_0_dim * self.n.a_typ / self.V_bar_inner_dimensional
        )
        self.c_sei_outer_scale = (
            self.L_sei_0_dim * self.n.a_typ / self.V_bar_outer_dimensional
        )

        self.L_inner_0 = self.L_inner_0_dim / self.L_sei_0_dim
        self.L_outer_0 = self.L_outer_0_dim / self.L_sei_0_dim

        # ratio of SEI reaction scale to intercalation reaction
        self.Gamma_SEI = (
            self.V_bar_inner_dimensional * self.n.j_scale * self.timescale
        ) / (self.F * self.L_sei_0_dim)

        # EC reaction
        self.C_ec = (
            self.L_sei_0_dim
            * self.n.j_scale
            / (self.F * self.c_ec_0_dim * self.D_ec_dim)
        )
        self.C_sei_ec = (
            self.F
            * self.k_sei_dim
            * self.c_ec_0_dim
            / self.n.j_scale
            * (
                pybamm.exp(
                    -(
                        self.F
                        * (self.n.U_ref - self.U_sei_dim)
                        / (2 * self.R * self.T_ref)
                    )
                )
            )
        )
        self.beta_sei = self.n.a_typ * self.L_sei_0_dim * self.Gamma_SEI
        self.c_sei_init = self.c_ec_0_dim / self.c_sei_outer_scale

        # lithium plating parameters
        self.c_plated_Li_0 = self.c_plated_Li_0_dim / self.c_Li_typ

        self.alpha_plating = pybamm.Parameter(
            "Lithium plating transfer coefficient"
        )
        self.alpha_stripping = 1 - self.alpha_plating

        # ratio of lithium plating reaction scaled to intercalation reaction
        self.Gamma_plating = (self.n.a_typ * self.n.j_scale * self.timescale) / (
            self.F * self.c_Li_typ
        )

        self.beta_plating = self.Gamma_plating * self.V_bar_plated_Li * self.c_Li_typ

        # Initial conditions
        self.c_e_init = self.c_e_init_dimensional / self.c_e_typ
        self.ocv_init = (self.ocv_init_dim - self.ocv_ref) / self.potential_scale

        # Dimensionless mechanical parameters
        self.t0_cr = 3600 / self.C_rate / self.timescale

    def chi(self, c_e, T):
        """
        Thermodynamic factor:
            (1-2*t_plus) is for Nernst-Planck,
            2*(1-t_plus) for Stefan-Maxwell,
        see Bizeray et al (2016) "Resolving a discrepancy ...".
        """
        return (2 * (1 - self.t_plus(c_e, T))) * (self.one_plus_dlnf_dlnc(c_e, T))

    def t_plus(self, c_e, T):
        """Cation transference number (dimensionless)"""
        inputs = {
            "Electrolyte concentration [mol.m-3]": c_e * self.c_e_typ,
            "Temperature [K]": self.Delta_T * T + self.T_ref,
        }
        return pybamm.FunctionParameter("Cation transference number", inputs)

    def one_plus_dlnf_dlnc(self, c_e, T):
        """Thermodynamic factor (dimensionless)"""
        inputs = {
            "Electrolyte concentration [mol.m-3]": c_e * self.c_e_typ,
            "Temperature [K]": self.Delta_T * T + self.T_ref,
        }
        return pybamm.FunctionParameter("1 + dlnf/dlnc", inputs)

    def D_e(self, c_e, T):
        """Dimensionless electrolyte diffusivity"""
        c_e_dimensional = c_e * self.c_e_typ
        T_dim = self.Delta_T * T + self.T_ref
        return self.D_e_dimensional(c_e_dimensional, T_dim) / self.D_e_typ

    def kappa_e(self, c_e, T):
        """Dimensionless electrolyte conductivity"""
        c_e_dimensional = c_e * self.c_e_typ
        kappa_scale = self.F ** 2 * self.D_e_typ * self.c_e_typ / (self.R * self.T_ref)
        T_dim = self.Delta_T * T + self.T_ref
        return self.kappa_e_dimensional(c_e_dimensional, T_dim) / kappa_scale

    def j0_stripping(self, c_e, c_Li, T):
        """Dimensionless exchange-current density for stripping"""
        c_e_dim = c_e * self.c_e_typ
        c_Li_dim = c_Li * self.c_Li_typ
        T_dim = self.Delta_T * T + self.T_ref

        return self.j0_stripping_dimensional(c_e_dim, c_Li_dim, T_dim) / self.n.j_scale

    def j0_plating(self, c_e, c_Li, T):
        """Dimensionless reverse plating current"""
        c_e_dim = c_e * self.c_e_typ
        c_Li_dim = c_Li * self.c_Li_typ
        T_dim = self.Delta_T * T + self.T_ref

        return self.j0_plating_dimensional(c_e_dim, c_Li_dim, T_dim) / self.n.j_scale

    def _set_input_current(self):
        """Set the input current"""

        self.dimensional_current_with_time = pybamm.FunctionParameter(
            "Current function [A]", {"Time [s]": pybamm.t * self.timescale}
        )
        self.dimensional_current_density_with_time = (
            self.dimensional_current_with_time
            / (self.n_electrodes_parallel * self.geo.A_cc)
        )
        self.current_with_time = (
            self.dimensional_current_with_time / self.I_typ * pybamm.sign(self.I_typ)
        )

    @property
    def options(self):
        return self._options

    @options.setter
    def options(self, extra_options):
        self._options = pybamm.BatteryModelOptions(extra_options)


class DomainLithiumIonParameters(BaseParameters):
    def __init__(self, domain, main_param, x, r):
        self.domain = domain
        self.main_param = main_param

        self.geo = getattr(main_param.geo, domain.lower()[0])
        self.therm = getattr(main_param.therm, domain.lower()[0])

        self.x = x
        self.r = r

    def _set_dimensional_parameters(self):
        main = self.main_param
        Domain = self.domain
        domain = Domain.lower()
        x = self.x
        r = self.r

        if Domain == "Separator":
            self.epsilon_init = pybamm.FunctionParameter(
                "Separator porosity", {"Through-cell distance (x) [m]": x}
            )
            self.epsilon_inactive = 1 - self.epsilon_init
            self.b_e = self.geo.b_e
            self.L = self.geo.L
            return

        # Macroscale geometry
        self.L_cc = self.geo.L_cc
        self.L = self.geo.L
        # Note: the surface area to volume ratio is defined later with the function
        # parameters. The particle size as a function of through-cell position is
        # already defined in geometric_parameters.py
        self.R_dimensional = self.geo.R_dimensional

        # Tab geometry (for pouch cells)
        self.L_tab = self.geo.L_tab
        self.Centre_y_tab = self.geo.Centre_y_tab
        self.Centre_z_tab = self.geo.Centre_z_tab
        self.A_tab = self.geo.A_tab

        # Particle properties
        self.c_max = pybamm.Parameter(
            f"Maximum concentration in {domain} electrode [mol.m-3]"
        )
        self.sigma_cc_dimensional = pybamm.Parameter(
            f"{Domain} current collector conductivity [S.m-1]"
        )
        self.epsilon_init = pybamm.FunctionParameter(
            f"{Domain} electrode porosity", {"Through-cell distance (x) [m]": x}
        )

        self.b_e = self.geo.b_e
        self.b_s = self.geo.b_s

        # Particle-size distribution parameters
        self.R_min_dim = self.geo.R_min_dim
        self.R_max_dim = self.geo.R_max_dim
        self.sd_a_dim = self.geo.sd_a_dim
        self.f_a_dist_dimensional = self.geo.f_a_dist_dimensional

        # Electrochemical reactions
        self.ne = pybamm.Parameter(f"{Domain} electrode electrons in reaction")
        self.C_dl_dimensional = pybamm.Parameter(
            f"{Domain} electrode double-layer capacity [F.m-2]"
        )

        # Intercalation kinetics
        self.mhc_lambda_dimensional = pybamm.Parameter(
            f"{Domain} electrode reorganization energy [eV]"
        )
        self.alpha_bv = pybamm.Parameter(
            f"{Domain} electrode Butler-Volmer transfer coefficient"
        )

<<<<<<< HEAD
    def dead_lithium_decay_rate(self, L_sei):
        """Dimensionless exchange-current density for stripping"""
        L_sei_dim = L_sei * self.L_sei_0_dim

        return self.dead_lithium_decay_rate_dimensional(L_sei_dim) * self.timescale

    def U_n(self, c_s_n, T):
        """Dimensionless open-circuit potential in the negative electrode"""
        sto = c_s_n
        T_dim = self.Delta_T * T + self.T_ref
        return (self.U_n_dimensional(sto, T_dim) - self.U_n_ref) / self.potential_scale
=======
        # Mechanical parameters
        self.nu = pybamm.Parameter(f"{Domain} electrode Poisson's ratio")
        self.E = pybamm.Parameter(f"{Domain} electrode Young's modulus [Pa]")
        self.c_0_dim = pybamm.Parameter(
            f"{Domain} electrode reference concentration for free of deformation "
            "[mol.m-3]"
        )
        self.Omega = pybamm.Parameter(
            f"{Domain} electrode partial molar volume [m3.mol-1]"
        )
        self.l_cr_0 = pybamm.Parameter(f"{Domain} electrode initial crack length [m]")
        self.w_cr = pybamm.Parameter(f"{Domain} electrode initial crack width [m]")
        self.rho_cr_dim = pybamm.Parameter(
            f"{Domain} electrode number of cracks per unit area [m-2]"
        )
        self.b_cr = pybamm.Parameter(f"{Domain} electrode Paris' law constant b")
        self.m_cr = pybamm.Parameter(f"{Domain} electrode Paris' law constant m")
        self.Eac_cr = pybamm.Parameter(
            f"{Domain} electrode activation energy for cracking rate [kJ.mol-1]"
        )
        # intermediate variables  [K*m^3/mol]
        self.theta_dim = (
            (self.Omega / main.R) * 2 * self.Omega * self.E / 9 / (1 - self.nu)
        )
>>>>>>> 9d3b1c3c

        # Loss of active material parameters
        self.m_LAM = pybamm.Parameter(
            f"{Domain} electrode LAM constant exponential term"
        )
        self.beta_LAM_dimensional = pybamm.Parameter(
            f"{Domain} electrode LAM constant proportional term [s-1]"
        )
        self.stress_critical_dim = pybamm.Parameter(
            f"{Domain} electrode critical stress [Pa]"
        )
        self.beta_LAM_sei_dimensional = pybamm.Parameter(
            f"{Domain} electrode reaction-driven LAM factor [m3.mol-1]"
        )

        # utilisation parameters
        self.u_init = pybamm.Parameter(
            f"Initial {domain} electrode interface utilisation"
        )
        self.beta_utilisation_dimensional = pybamm.Parameter(
            f"{Domain} electrode current-driven interface utilisation factor [m3.mol-1]"
        )

        if self.main_param.half_cell and self.domain == "Negative":
            self.n_Li_init = pybamm.Scalar(0)
            self.U_ref = pybamm.Scalar(0)
            self.U_init_dim = pybamm.Scalar(0)
        else:
            self.epsilon_s = pybamm.FunctionParameter(
                f"{Domain} electrode active material volume fraction",
                {"Through-cell distance (x) [m]": x},
            )
            self.epsilon_inactive = 1 - self.epsilon_init - self.epsilon_s
            self.c_init = (
                pybamm.FunctionParameter(
                    f"Initial concentration in {domain} electrode [mol.m-3]",
                    {
                        "Radial distance (r) [m]": r,
                        "Through-cell distance (x) [m]": pybamm.PrimaryBroadcast(
                            x, f"{domain} particle"
                        ),
                    },
                )
                / self.c_max
            )
            c_init_av = pybamm.xyz_average(pybamm.r_average(self.c_init))
            eps_c_init_av = pybamm.xyz_average(
                self.epsilon_s * pybamm.r_average(self.c_init)
            )
            self.n_Li_init = eps_c_init_av * self.c_max * self.L * main.A_cc

            eps_s_av = pybamm.xyz_average(self.epsilon_s)
            self.elec_loading = eps_s_av * self.L * self.c_max * main.F / 3600
            self.cap_init = self.elec_loading * main.A_cc

            self.U_ref = self.U_dimensional(c_init_av, main.T_ref)
            self.U_init_dim = self.U_dimensional(c_init_av, main.T_init_dim)

    def sigma_dimensional(self, T):
        """Dimensional electrical conductivity in electrode"""
        inputs = {"Temperature [K]": T}
        return pybamm.FunctionParameter(
            f"{self.domain} electrode conductivity [S.m-1]", inputs
        )

    def D_dimensional(self, sto, T):
        """Dimensional diffusivity in particle. Note this is defined as a
        function of stochiometry"""
        inputs = {f"{self.domain} particle stoichiometry": sto, "Temperature [K]": T}
        return pybamm.FunctionParameter(
            f"{self.domain} electrode diffusivity [m2.s-1]", inputs
        )

    def j0_dimensional(self, c_e, c_s_surf, T):
        """Dimensional exchange-current density [A.m-2]"""
        inputs = {
            "Electrolyte concentration [mol.m-3]": c_e,
            f"{self.domain} particle surface concentration [mol.m-3]": c_s_surf,
            "Temperature [K]": T,
        }
        return pybamm.FunctionParameter(
            f"{self.domain} electrode exchange-current density [A.m-2]", inputs
        )

    def U_dimensional(self, sto, T):
        """Dimensional open-circuit potential [V]"""
        # bound stoichiometry between tol and 1-tol. Adding 1/sto + 1/(sto-1) later
        # will ensure that ocp goes to +- infinity if sto goes into that region
        # anyway
        tol = 1e-10
        sto = pybamm.maximum(pybamm.minimum(sto, 1 - tol), tol)
        inputs = {f"{self.domain} particle stoichiometry": sto}
        u_ref = pybamm.FunctionParameter(f"{self.domain} electrode OCP [V]", inputs)
        # add a term to ensure that the OCP goes to infinity at 0 and -infinity at 1
        # this will not affect the OCP for most values of sto
        # see #1435
        u_ref = u_ref + 1e-6 * (1 / sto + 1 / (sto - 1))
        dudt_dim_func = self.dUdT_dimensional(sto)
        d = self.domain.lower()[0]
        dudt_dim_func.print_name = r"\frac{dU_{" + d + r"}}{dT}"
        return u_ref + (T - self.main_param.T_ref) * dudt_dim_func

    def dUdT_dimensional(self, sto):
        """
        Dimensional entropic change of the open-circuit potential [V.K-1]
        """
        inputs = {f"{self.domain} particle stoichiometry": sto}
        return pybamm.FunctionParameter(
            f"{self.domain} electrode OCP entropic change [V.K-1]", inputs
        )

    def _set_scales(self):
        """Define the scales used in the non-dimensionalisation scheme"""
        if self.domain == "Separator":
            return

        main = self.main_param
        # Microscale
        self.R_typ = self.geo.R_typ

        if main.half_cell and self.domain == "Negative":
            self.a_typ = pybamm.Scalar(1)
        elif main.options["particle shape"] == "spherical":
            self.a_typ = 3 * pybamm.xyz_average(self.epsilon_s) / self.R_typ

        # Concentration
        self.particle_concentration_scale = self.c_max

        # Scale for interfacial current density in A/m2
        if main.half_cell and self.domain == "Negative":
            # metal electrode (boundary condition between negative and separator)
            self.j_scale = main.i_typ
        else:
            # porous electrode
            self.j_scale = main.i_typ / (self.a_typ * main.L_x)

        # Reference exchange-current density
        self.j0_ref_dimensional = (
            self.j0_dimensional(main.c_e_typ, self.c_max / 2, main.T_ref) * 2
        )

        # Reaction timescales
        self.tau_r = main.F * self.c_max / (self.j0_ref_dimensional * self.a_typ)
        # Particle diffusion timescales
        self.D_typ_dim = self.D_dimensional(pybamm.Scalar(1), main.T_ref)
        self.tau_diffusion = self.R_typ ** 2 / self.D_typ_dim

    def _set_dimensionless_parameters(self):
        main = self.main_param

        if self.domain == "Separator":
            self.l = self.geo.l
            self.rho = self.therm.rho
            self.lambda_ = self.therm.lambda_
            return

        # Timescale ratios
        self.C_diff = self.tau_diffusion / main.timescale
        self.C_r = self.tau_r / main.timescale

        # Macroscale Geometry
        self.l_cc = self.geo.l_cc
        self.l = self.geo.l

        # Thermal
        self.rho_cc = self.therm.rho_cc
        self.rho = self.therm.rho
        self.lambda_cc = self.therm.lambda_cc
        self.lambda_ = self.therm.lambda_
        self.h_tab = self.therm.h_tab
        self.h_cc = self.therm.h_cc

        # Tab geometry (for pouch cells)
        self.l_tab = self.geo.l_tab
        self.centre_y_tab = self.geo.centre_y_tab
        self.centre_z_tab = self.geo.centre_z_tab

        # Microscale geometry
        self.R = self.geo.R
        self.a_R = self.a_typ * self.R_typ

        # Particle-size distribution geometry
        self.R_min = self.geo.R_min
        self.R_max = self.geo.R_max
        self.sd_a = self.geo.sd_a
        self.f_a_dist = self.geo.f_a_dist

        # Concentration ratios
        # In most cases gamma_n will be equal to 1
        self.gamma = (main.tau_discharge / main.timescale) * self.c_max / main.c_max

        # Electrode Properties
        self.sigma_cc = (
            self.sigma_cc_dimensional * main.potential_scale / main.i_typ / main.L_x
        )
        self.sigma_cc_prime = self.sigma_cc * main.delta ** 2
        self.sigma_cc_dbl_prime = self.sigma_cc_prime * main.delta

        # Electrolyte Properties
        self.beta_surf = pybamm.Scalar(0)

        # Electrochemical Reactions
        self.C_dl = (
            self.C_dl_dimensional * main.potential_scale / self.j_scale / main.timescale
        )

        # Intercalation kinetics
        self.mhc_lambda = self.mhc_lambda_dimensional / main.potential_scale_eV

        # Initial conditions
        if main.half_cell and self.domain == "Negative":
            self.U_init = pybamm.Scalar(0)
        else:
            self.U_init = (self.U_init_dim - self.U_ref) / main.potential_scale

        # Dimensionless mechanical parameters
        self.rho_cr = self.rho_cr_dim * self.l_cr_0 * self.w_cr
        self.theta = self.theta_dim * self.c_max / main.T_ref
        self.c_0 = self.c_0_dim / self.c_max
        self.beta_LAM = self.beta_LAM_dimensional * main.timescale
        # normalised typical time for one cycle
        self.stress_critical = self.stress_critical_dim / self.E
        # Reaction-driven LAM parameters
        self.beta_LAM_sei = (
            self.beta_LAM_sei_dimensional * self.a_typ * self.j_scale * main.timescale
        ) / main.F
        # Utilisation factors
        self.beta_utilisation = (
            self.beta_utilisation_dimensional
            * self.a_typ
            * self.j_scale
            * main.timescale
        ) / main.F

    def sigma(self, T):
        """Dimensionless electrode electrical conductivity"""
        main = self.main_param
        T_dim = self.main_param.Delta_T * T + self.main_param.T_ref
        return (
            self.sigma_dimensional(T_dim) * main.potential_scale / main.i_typ / main.L_x
        )

    def sigma_prime(self, T):
        """Rescaled dimensionless electrode electrical conductivity"""
        return self.sigma(T) * self.main_param.delta

    def D(self, c_s, T):
        """Dimensionless particle diffusivity"""
        sto = c_s
        T_dim = self.main_param.Delta_T * T + self.main_param.T_ref
        return self.D_dimensional(sto, T_dim) / self.D_typ_dim

    def j0(self, c_e, c_s_surf, T):
        """Dimensionless exchange-current density"""
        c_e_dim = c_e * self.main_param.c_e_typ
        c_s_surf_dim = c_s_surf * self.c_max
        T_dim = self.main_param.Delta_T * T + self.main_param.T_ref

        return (
            self.j0_dimensional(c_e_dim, c_s_surf_dim, T_dim) / self.j0_ref_dimensional
        )

    def U(self, c_s, T):
        """Dimensionless open-circuit potential in the electrode"""
        main = self.main_param
        sto = c_s
        T_dim = self.main_param.Delta_T * T + self.main_param.T_ref
        return (self.U_dimensional(sto, T_dim) - self.U_ref) / main.potential_scale

    def dUdT(self, c_s):
        """Dimensionless entropic change in open-circuit potential"""
        main = self.main_param
        sto = c_s
        return self.dUdT_dimensional(sto) * main.Delta_T / main.potential_scale

    def t_change(self, sto):
        """
        Dimensionless volume change for the electrode;
        sto should be R-averaged
        """
        return pybamm.FunctionParameter(
            f"{self.domain} electrode volume change", {"Particle stoichiometry": sto}
        )

    def k_cr(self, T):
        """
        Dimensionless cracking rate for the electrode;
        """
        T_dim = self.main_param.Delta_T * T + self.main_param.T_ref
        delta_k_cr = self.E ** self.m_cr * self.l_cr_0 ** (self.m_cr / 2 - 1)
        return (
            pybamm.FunctionParameter(
                f"{self.domain} electrode cracking rate", {"Temperature [K]": T_dim}
            )
            * delta_k_cr
        )<|MERGE_RESOLUTION|>--- conflicted
+++ resolved
@@ -229,58 +229,11 @@
             "Exchange-current density for plating [A.m-2]", inputs
         )
 
-<<<<<<< HEAD
     def dead_lithium_decay_rate_dimensional(self, L_sei):
         """Dimensional dead lithium decay rate [s-1]"""
         inputs = {"Total SEI thickness [m]": L_sei}
         return pybamm.FunctionParameter("Dead lithium decay rate [s-1]", inputs)
 
-    def U_n_dimensional(self, sto, T):
-        """Dimensional open-circuit potential in the negative electrode [V]"""
-        inputs = {"Negative particle stoichiometry": sto}
-        u_ref = pybamm.FunctionParameter("Negative electrode OCP [V]", inputs)
-        # add a term to ensure that the OCP goes to infinity at 0 and -infinity at 1
-        # this will not affect the OCP for most values of sto
-        # see #1435
-        u_ref = u_ref + 1e-6 * (1 / sto + 1 / (sto - 1))
-        dudt_n_dim_func = self.dUdT_n_dimensional(sto)
-        dudt_n_dim_func.print_name = r"\frac{dU}{dT_n}"
-        return u_ref + (T - self.T_ref) * dudt_n_dim_func
-
-    def U_p_dimensional(self, sto, T):
-        """Dimensional open-circuit potential in the positive electrode [V]"""
-        inputs = {"Positive particle stoichiometry": sto}
-        u_ref = pybamm.FunctionParameter("Positive electrode OCP [V]", inputs)
-        # add a term to ensure that the OCP goes to infinity at 0 and -infinity at 1
-        # this will not affect the OCP for most values of sto
-        # see #1435
-        u_ref = u_ref + 1e-6 * (1 / sto + 1 / (sto - 1))
-        dudt_p_dim_func = self.dUdT_p_dimensional(sto)
-        dudt_p_dim_func.print_name = r"\frac{dU}{dT_p}"
-        return u_ref + (T - self.T_ref) * dudt_p_dim_func
-
-    def dUdT_n_dimensional(self, sto):
-        """
-        Dimensional entropic change of the negative electrode open-circuit
-        potential [V.K-1]
-        """
-        inputs = {"Negative particle stoichiometry": sto}
-        return pybamm.FunctionParameter(
-            "Negative electrode OCP entropic change [V.K-1]", inputs
-        )
-
-    def dUdT_p_dimensional(self, sto):
-        """
-        Dimensional entropic change of the positive electrode open-circuit
-        potential [V.K-1]
-        """
-        inputs = {"Positive particle stoichiometry": sto}
-        return pybamm.FunctionParameter(
-            "Positive electrode OCP entropic change [V.K-1]", inputs
-        )
-
-=======
->>>>>>> 9d3b1c3c
     def _set_scales(self):
         """Define the scales used in the non-dimensionalisation scheme"""
         # Concentration
@@ -525,6 +478,12 @@
 
         return self.j0_plating_dimensional(c_e_dim, c_Li_dim, T_dim) / self.n.j_scale
 
+    def dead_lithium_decay_rate(self, L_sei):
+        """Dimensionless exchange-current density for stripping"""
+        L_sei_dim = L_sei * self.L_sei_0_dim
+
+        return self.dead_lithium_decay_rate_dimensional(L_sei_dim) * self.timescale
+
     def _set_input_current(self):
         """Set the input current"""
 
@@ -623,19 +582,6 @@
             f"{Domain} electrode Butler-Volmer transfer coefficient"
         )
 
-<<<<<<< HEAD
-    def dead_lithium_decay_rate(self, L_sei):
-        """Dimensionless exchange-current density for stripping"""
-        L_sei_dim = L_sei * self.L_sei_0_dim
-
-        return self.dead_lithium_decay_rate_dimensional(L_sei_dim) * self.timescale
-
-    def U_n(self, c_s_n, T):
-        """Dimensionless open-circuit potential in the negative electrode"""
-        sto = c_s_n
-        T_dim = self.Delta_T * T + self.T_ref
-        return (self.U_n_dimensional(sto, T_dim) - self.U_n_ref) / self.potential_scale
-=======
         # Mechanical parameters
         self.nu = pybamm.Parameter(f"{Domain} electrode Poisson's ratio")
         self.E = pybamm.Parameter(f"{Domain} electrode Young's modulus [Pa]")
@@ -660,7 +606,6 @@
         self.theta_dim = (
             (self.Omega / main.R) * 2 * self.Omega * self.E / 9 / (1 - self.nu)
         )
->>>>>>> 9d3b1c3c
 
         # Loss of active material parameters
         self.m_LAM = pybamm.Parameter(
