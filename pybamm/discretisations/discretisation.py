--- conflicted
+++ resolved
@@ -415,13 +415,8 @@
 
         internal_bcs = {}
         for var in model.boundary_conditions.keys():
-<<<<<<< HEAD
-            if isinstance(var, pybamm.ConcatenationVariable):
-                children = var.children
-=======
             if isinstance(var, pybamm.Concatenation):
                 children = var.orphans
->>>>>>> 4205951d
 
                 first_child = children[0]
                 next_child = children[1]
