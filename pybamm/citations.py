#
# Bibliographical information for PyBaMM
# Inspired by firedrake/PETSc citation workflow
# https://www.firedrakeproject.org/citing.html
#
import pybamm
import os
import warnings
import pybtex
from pybtex.database import parse_file, parse_string, Entry
from pybtex.scanner import PybtexError


class Citations:

    """Entry point to citations management.
    This object may be used to record BibTeX citation information and then register that
    a particular citation is relevant for a particular simulation.

    Citations listed in `pybamm/CITATIONS.txt` can be registered with their citation
    key. For all other works provide a BibTeX Citation to :meth:`register`.

    Examples
    --------
    >>> import pybamm
    >>> pybamm.citations.register("Sulzer2021")
    >>> pybamm.citations.register("@misc{Newton1687, title={Mathematical...}}")
    >>> pybamm.print_citations("citations.txt")
    """

    def __init__(self):
        # Set of citation keys that have been registered
        self._papers_to_cite = set()

        # Dict mapping citations keys to BibTex entries
        self._all_citations: dict[str, str] = dict()

        # store citation error
        self._citation_err_msg = None

        try:
            self.read_citations()
            self._reset()
        except Exception as e:  # pragma: no cover
            self._citation_err_msg = e

    def _reset(self):
        """Reset citations to default only (only for testing purposes)"""
        # Initialize empty papers to cite
        self._papers_to_cite = set()
        # Register the PyBaMM paper and the numpy paper
        self.register("Sulzer2021")
        self.register("Harris2020")

    def read_citations(self):
        """Reads the citations in `pybamm.CITATIONS.txt`. Other works can be cited
        by passing a BibTeX citation to :meth:`register`.
        """
        citations_file = os.path.join(pybamm.root_dir(), "pybamm", "CITATIONS.txt")
        bib_data = parse_file(citations_file, bib_format="bibtex")
        for key, entry in bib_data.entries.items():
            self._add_citation(key, entry)

    def _add_citation(self, key, entry):
        """Adds `entry` to `self._all_citations` under `key`, warning the user if a
        previous entry is overwritten
        """

        # Check input types are correct
        if not isinstance(key, str) or not isinstance(entry, Entry):
            raise TypeError()

        # Warn if overwriting an previous citation
        new_citation = entry.to_string("bibtex")
        if key in self._all_citations and new_citation != self._all_citations[key]:
            warnings.warn(f"Replacing citation for {key}")

        # Add to database
        self._all_citations[key] = new_citation

    @property
    def _cited(self):
        """Return a list of the BibTeX entries that have been cited"""
        return [self._all_citations[key] for key in self._papers_to_cite]

    def register(self, key):
        """Register a paper to be cited. The intended use is that :meth:`register`
        should be called only when the referenced functionality is actually being used.

        .. warning::
            Registering a BibTeX citation, with the same key as an existing citation,
            will overwrite the current citation.

        Parameters
        ----------
        key : str
            - The citation key for an entry in `pybamm/CITATIONS.txt` or
            - One or more BibTeX formatted citations
        """
<<<<<<< HEAD

        # Check if citation is a known key
        if key in self._all_citations:
            self._papers_to_cite.add(key)
            return

        # Try to parse the citation using pybtex
        try:
            # Parse string as a BibTeX citation, and check that a citation was found
            bib_data = parse_string(key, bib_format="bibtex")
            if not bib_data.entries:
                raise PybtexError("no entries found")

            # Add and register all citations
            for key, entry in bib_data.entries.items():
                self._add_citation(key, entry)
                self.register(key)
=======
        if self._citation_err_msg is None:
            # Check if citation is a known key
            if key in self._all_citations:
                self._papers_to_cite.add(key)
>>>>>>> 7800bbcb
                return

            # Try to parse the citation using pybtex
            try:
                # Parse string as a bibtex citation, and check that a citation was found
                bib_data = parse_string(key, bib_format="bibtex")
                if not bib_data.entries:
                    raise PybtexError("no entries found")

                # Add and register all citations
                for key, entry in bib_data.entries.items():
                    self._add_citation(key, entry)
                    self.register(key)
                    return
            except PybtexError:
                # Unable to parse / unknown key
                raise KeyError(f"Not a bibtex citation or known citation: {key}")

    def print(self, filename=None, output_format="text"):
        """Print all citations that were used for running simulations.

        Parameters
        ----------
        filename : str, optional
            Filename to which to print citations. If None, citations are printed to the
            terminal.
        """
        if output_format == "text":
            citations = pybtex.format_from_strings(
                self._cited, style="plain", output_backend="plaintext"
            )
        elif output_format == "bibtex":
            citations = "\n".join(self._cited)
        else:
            raise pybamm.OptionError(
                "Output format {} not recognised."
                "It should be 'text' or 'bibtex'.".format(output_format)
            )

        if filename is None:
            print(citations)
        else:
            with open(filename, "w") as f:
                f.write(citations)


def print_citations(filename=None, output_format="text"):
    """See :meth:`Citations.print`"""
    if citations._citation_err_msg is not None:
        raise ImportError(
            f"Citations could not be registered. If you are on Google Colab - "
            "pybtex does not work with Google Colab due to a known bug - "
            "https://bitbucket.org/pybtex-devs/pybtex/issues/148/. "
            "Please manually cite all the references."
            "\nError encountered -\n"
            f"{citations._citation_err_msg}"
        )
    else:
        pybamm.citations.print(filename, output_format)


citations = Citations()<|MERGE_RESOLUTION|>--- conflicted
+++ resolved
@@ -97,30 +97,10 @@
             - The citation key for an entry in `pybamm/CITATIONS.txt` or
             - One or more BibTeX formatted citations
         """
-<<<<<<< HEAD
-
-        # Check if citation is a known key
-        if key in self._all_citations:
-            self._papers_to_cite.add(key)
-            return
-
-        # Try to parse the citation using pybtex
-        try:
-            # Parse string as a BibTeX citation, and check that a citation was found
-            bib_data = parse_string(key, bib_format="bibtex")
-            if not bib_data.entries:
-                raise PybtexError("no entries found")
-
-            # Add and register all citations
-            for key, entry in bib_data.entries.items():
-                self._add_citation(key, entry)
-                self.register(key)
-=======
         if self._citation_err_msg is None:
             # Check if citation is a known key
             if key in self._all_citations:
                 self._papers_to_cite.add(key)
->>>>>>> 7800bbcb
                 return
 
             # Try to parse the citation using pybtex
