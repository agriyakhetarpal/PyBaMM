--- conflicted
+++ resolved
@@ -134,47 +134,6 @@
         "Updates the reason for termination"
         self._termination = value
 
-<<<<<<< HEAD
-=======
-    def __add__(self, other):
-        "See :meth:`Solution.append`"
-        self.append(other)
-        return self
-
-    def append(self, solution, start_index=1):
-        """
-
-        Appends solution.t and solution.y onto self.t and self.y.
-
-        Note: by default this process removes the initial time and state of solution to
-        avoid duplicate times and states being stored (self.t[-1] is equal to
-        solution.t[0], and self.y[:, -1] is equal to solution.y[:, 0]). Set the optional
-        argument ``start_index`` to override this behavior
-
-        """
-        # Update t, y and inputs
-        self.t = np.concatenate((self.t, solution.t[start_index:]))
-        self.y = np.concatenate((self.y, solution.y[:, start_index:]), axis=1)
-        for name, inp in self.inputs.items():
-            solution_inp = solution.inputs[name]
-            if isinstance(solution_inp, numbers.Number):
-                solution_inp = solution_inp * np.ones_like(solution.t)
-            self.inputs[name] = np.concatenate((inp, solution_inp[start_index:]))
-        # Update solution time
-        self.solve_time += solution.solve_time
-        # Update termination
-        self.termination = solution.termination
-        self.t_event = solution.t_event
-        self.y_event = solution.y_event
-
-        # Update known_evals
-        for t, evals in solution.known_evals.items():
-            self.known_evals[t].update(evals)
-        # Recompute existing variables
-        for var in self._variables.keys():
-            self.update(var)
-
->>>>>>> ffd0d379
     @property
     def total_time(self):
         return self.set_up_time + self.solve_time
@@ -273,13 +232,14 @@
         self.append(other, create_sub_solutions=True)
         return self
 
-    def append(self, solution, create_sub_solutions=False):
+    def append(self, solution, start_index=1, create_sub_solutions=False):
         """
         Appends solution.t and solution.y onto self.t and self.y.
-        Note: this process removes the initial time and state of solution to avoid
-        duplicate times and states being stored (self.t[-1] is equal to solution.t[0],
-        and self.y[:, -1] is equal to solution.y[:, 0]).
-
+
+        Note: by default this process removes the initial time and state of solution to
+        avoid duplicate times and states being stored (self.t[-1] is equal to
+        solution.t[0], and self.y[:, -1] is equal to solution.y[:, 0]). Set the optional
+        argument ``start_index`` to override this behavior
         """
         # Create sub-solutions if necessary
         # sub-solutions are 'BaseSolution' objects, which have slightly reduced
@@ -300,11 +260,11 @@
         # Create a list of sub-solutions, which are simpler BaseSolution classes
 
         # Update t, y and inputs
-        self._t = np.concatenate((self._t, solution.t[1:]))
-        self._y = np.concatenate((self._y, solution.y[:, 1:]), axis=1)
+        self._t = np.concatenate((self._t, solution.t[start_index:]))
+        self._y = np.concatenate((self._y, solution.y[:, start_index:]), axis=1)
         for name, inp in self.inputs.items():
             solution_inp = solution.inputs[name]
-            self.inputs[name] = np.concatenate((inp, solution_inp[1:]))
+            self.inputs[name] = np.concatenate((inp, solution_inp[start_index:]))
         # Update solution time
         self.solve_time += solution.solve_time
         # Update termination
