#
# Base class for callbacks and some useful callbacks for pybamm
# Callbacks are used to perform actions (e.g. logging, saving)
# at certain points in the simulation
# Inspired by Keras callbacks
<<<<<<< HEAD
# https://github.com/keras-team/keras
=======
# https://github.com/keras-team/keras/blob/master/keras/callbacks/callback.py
>>>>>>> fc570af4
#
import pybamm
import numpy as np
import inspect


def setup_callbacks(callbacks):
    callbacks = callbacks or []
    if not isinstance(callbacks, list):
        callbacks = [callbacks]

    # Check if there is a logging callback already, if not add the default one
    has_logging_callback = any(isinstance(cb, LoggingCallback) for cb in callbacks)
    if not has_logging_callback:
        callbacks.append(LoggingCallback())

    return CallbackList(callbacks)


class Callback:
    """
    Base class for callbacks, for documenting callback methods.

    Callbacks are used to perform actions (e.g. logging, saving) at certain points in
    the simulation. Each callback method is named `on_<event>`, where `<event>`
    describes the point at which the callback is called. For example, the callback
    `on_experiment_start` is called at the start of an experiment simulation. In
    general, callbacks take a single argument, `logs`, which is a dictionary of
    information about the simulation. Each callback method should return `None`
    (the output of the method is ignored).

    **EXPERIMENTAL** - this class is experimental and the callback interface may
    change in future releases.
    """

    def on_experiment_start(self, logs):
        """
        Called at the start of an experiment simulation.
        """
        pass

    def on_cycle_start(self, logs):
        """
        Called at the start of each cycle in an experiment simulation.
        """
        pass

    def on_step_start(self, logs):
        """
        Called at the start of each step in an experiment simulation.
        """
        pass

    def on_step_end(self, logs):
        """
        Called at the end of each step in an experiment simulation.
        """
        pass

    def on_cycle_end(self, logs):
        """
        Called at the end of each cycle in an experiment simulation.
        """
        pass

    def on_experiment_end(self, logs):
        """
        Called at the end of an experiment simulation.
        """
        pass

    def on_experiment_error(self, logs):
        """
        Called when a SolverError occurs during an experiment simulation.

        For example, this could be used to send an error alert with a bug report when
        running batch simulations in the cloud.
        """
        pass

    def on_experiment_infeasible(self, logs):
        """
        Called when an experiment simulation is infeasible.
        """
        pass


########################################################################################
class CallbackList(Callback):
    """
    Container abstracting a list of callbacks, so that they can be called in a
    single step e.g. `callbacks.on_simulation_end(...)`.

    This is done without having to redefine the method each time by using the
    `callback_loop_decorator` decorator, which is applied to every method that starts
    with `on_`, using the `inspect` module. See
    https://stackoverflow.com/questions/1367514/how-to-decorate-a-method-inside-a-class.

    If better control over how the callbacks are called is required, it might be better
    to be more explicit with the for loop.
    """

    def __init__(self, callbacks):
        self.callbacks = callbacks

    def __len__(self):
        return len(self.callbacks)

    def __getitem__(self, index):
        return self.callbacks[index]


def callback_loop_decorator(func):
    """
    A decorator to call the function on every callback in `self.callbacks`
    """

    def wrapper(self, *args, **kwargs):
        for callback in self.callbacks:
            # call the function on the callback
            getattr(callback, func.__name__)(*args, **kwargs)

    return wrapper


# inspect.getmembers finds all the methods in the Callback class
for name, func in inspect.getmembers(CallbackList, inspect.isfunction):
    if name.startswith("on_"):
        # Replaces each function with the decorated version
        setattr(CallbackList, name, callback_loop_decorator(func))

########################################################################################


class LoggingCallback(Callback):
    """
    Logging callback, implements methods to log progress of the simulation.

    Parameters
    ----------
    logfile : str, optional
        Where to send the log output. If None, uses pybamm's logger.
    """

    def __init__(self, logfile=None):
        self.logfile = logfile
        if logfile is None:
            # Use pybamm's logger, which prints to command line
            self.logger = pybamm.logger
        else:
            # Use a custom logger, this will have its own level so set it to the same
            # level as the pybamm logger (users can override this)
            self.logger = pybamm.get_new_logger(__name__, logfile)
            self.logger.setLevel(pybamm.logger.level)

    def on_experiment_start(self, logs):
        # Clear the log file
        self.logger.info("Start running experiment")
        if self.logfile is not None:
            with open(self.logfile, "w") as f:
                f.write("")

    def on_cycle_start(self, logs):
        cycle_num, num_cycles = logs["cycle number"]
        total_time = logs["elapsed time"]
        self.logger.notice(
            f"Cycle {cycle_num}/{num_cycles} ({total_time} elapsed) " + "-" * 20
        )

    def on_step_start(self, logs):
        cycle_num, num_cycles = logs["cycle number"]
        step_num, cycle_length = logs["step number"]
        operating_conditions = logs["step operating conditions"]
        self.logger.notice(
            f"Cycle {cycle_num}/{num_cycles}, step {step_num}/{cycle_length}: "
            f"{operating_conditions}"
        )

    def on_step_end(self, logs):
        pass

    def on_cycle_end(self, logs):
        cap_stop = logs["stopping conditions"]["capacity"]
        if cap_stop is not None:
            cap_now = logs["summary variables"]["Capacity [A.h]"]
            cap_start = logs["start capacity"]
            if np.isnan(cap_now) or cap_now > cap_stop:
                self.logger.notice(
                    f"Capacity is now {cap_now:.3f} Ah (originally {cap_start:.3f} Ah, "
                    f"will stop at {cap_stop:.3f} Ah)"
                )
            else:
                self.logger.notice(
                    f"Stopping experiment since capacity ({cap_now:.3f} Ah) "
                    f"is below stopping capacity ({cap_stop:.3f} Ah)."
                )

        voltage_stop = logs["stopping conditions"]["voltage"]
        if voltage_stop is not None:
            min_voltage = logs["summary variables"]["Minimum voltage [V]"]
            if min_voltage > voltage_stop[0]:
                self.logger.notice(
                    f"Minimum voltage is now {min_voltage:.3f} V "
                    f"(will stop at {voltage_stop[0]:.3f} V)"
                )
            else:
                self.logger.notice(
                    f"Stopping experiment since minimum voltage ({min_voltage:.3f} V) "
                    f"is below stopping voltage ({voltage_stop[0]:.3f} V)."
                )

    def on_experiment_end(self, logs):
        elapsed_time = logs["elapsed time"]
        self.logger.notice("Finish experiment simulation, took {}".format(elapsed_time))

    def on_experiment_error(self, logs):
        error = logs["error"]
        pybamm.logger.error(f"Simulation error: {error}")

    def on_experiment_infeasible(self, logs):
        termination = logs["termination"]
        cycle_num = logs["cycle number"][0]
        step_num = logs["step number"][0]
        operating_conditions = logs["step operating conditions"]
        self.logger.warning(
            f"\n\n\tExperiment is infeasible: '{termination}' was "
            f"triggered during '{operating_conditions}'. The returned solution only "
            f"contains up to step {step_num} of cycle {cycle_num}. "
        )<|MERGE_RESOLUTION|>--- conflicted
+++ resolved
@@ -3,11 +3,7 @@
 # Callbacks are used to perform actions (e.g. logging, saving)
 # at certain points in the simulation
 # Inspired by Keras callbacks
-<<<<<<< HEAD
-# https://github.com/keras-team/keras
-=======
 # https://github.com/keras-team/keras/blob/master/keras/callbacks/callback.py
->>>>>>> fc570af4
 #
 import pybamm
 import numpy as np
