#
# Base battery model class
#

import pybamm
from functools import cached_property
import warnings

from pybamm.expression_tree.operations.serialise import Serialise


def represents_positive_integer(s):
    """Check if a string represents a positive integer"""
    try:
        val = int(s)
    except ValueError:
        return False
    else:
        return val > 0


class BatteryModelOptions(pybamm.FuzzyDict):
    """
    Attributes
    ----------

    options: dict
        A dictionary of options to be passed to the model. The options that can
        be set are listed below. Note that not all of the options are compatible with
        each other and with all of the models implemented in PyBaMM. Each option is
        optional and takes a default value if not provided.
        In general, the option provided must be a string, but there are some cases
        where a 2-tuple of strings can be provided instead to indicate a different
        option for the negative and positive electrodes.

            * "calculate discharge energy": str
                Whether to calculate the discharge energy, throughput energy and
                throughput capacity in addition to discharge capacity. Must be one of
                "true" or "false". "false" is the default, since calculating discharge
                energy can be computationally expensive for simple models like SPM.
            * "cell geometry" : str
                Sets the geometry of the cell. Can be "arbitrary" (default) or
                "pouch". The arbitrary geometry option solves a 1D electrochemical
                model with prescribed cell volume and cross-sectional area, and
                (if thermal effects are included) solves a lumped thermal model
                with prescribed surface area for cooling.
            * "calculate heat source for isothermal models" : str
                Whether to calculate the heat source terms during isothermal operation.
                Can be "true" or "false". If "false", the heat source terms are set
                to zero. Default is "false" since this option may require additional
                parameters not needed by the electrochemical model.
            * "convection" : str
                Whether to include the effects of convection in the model. Can be
                "none" (default), "uniform transverse" or "full transverse".
                Must be "none" for lithium-ion models.
            * "current collector" : str
                Sets the current collector model to use. Can be "uniform" (default),
                "potential pair" or "potential pair quite conductive".
            * "diffusivity" : str
                Sets the model for the diffusivity. Can be "single"
                (default) or "current sigmoid". A 2-tuple can be provided for different
                behaviour in negative and positive electrodes.
            * "dimensionality" : int
                Sets the dimension of the current collector problem. Can be 0
                (default), 1 or 2.
            * "electrolyte conductivity" : str
                Can be "default" (default), "full", "leading order", "composite" or
                "integrated".
            * "exchange-current density" : str
                Sets the model for the exchange-current density. Can be "single"
                (default) or "current sigmoid". A 2-tuple can be provided for different
                behaviour in negative and positive electrodes.
            * "hydrolysis" : str
                Whether to include hydrolysis in the model. Only implemented for
                lead-acid models. Can be "false" (default) or "true". If "true", then
                "surface form" cannot be 'false'.
            * "intercalation kinetics" : str
                Model for intercalation kinetics. Can be "symmetric Butler-Volmer"
                (default), "asymmetric Butler-Volmer", "linear", "Marcus",
                "Marcus-Hush-Chidsey" (which uses the asymptotic form from Zeng 2014),
                or "MSMR" (which uses the form from Baker 2018). A 2-tuple can be
                provided for different behaviour in negative and positive electrodes.
            * "interface utilisation": str
                Can be "full" (default), "constant", or "current-driven".
            * "lithium plating" : str
                Sets the model for lithium plating. Can be "none" (default),
                "reversible", "partially reversible", or "irreversible".
            * "lithium plating porosity change" : str
                Whether to include porosity change due to lithium plating, can be
                "false" (default) or "true".
            * "loss of active material" : str
                Sets the model for loss of active material. Can be "none" (default),
                "stress-driven", "reaction-driven", "current-driven", or
                "stress and reaction-driven".
                A 2-tuple can be provided for different behaviour in negative and
                positive electrodes.
            * "number of MSMR reactions" : str
                Sets the number of reactions to use in the MSMR model in each electrode.
                A 2-tuple can be provided to give a different number of reactions in
                the negative and positive electrodes. Default is "none". Can be any
                2-tuple of strings of integers. For example, set to ("6", "4") for a
                negative electrode with 6 reactions and a positive electrode with 4
                reactions.
            * "open-circuit potential" : str
                Sets the model for the open circuit potential. Can be "single"
                (default), "current sigmoid", or "MSMR". If "MSMR" then the "particle"
                option must also be "MSMR". A 2-tuple can be provided for different
                behaviour in negative and positive electrodes.
            * "operating mode" : str
                Sets the operating mode for the model. This determines how the current
                is set. Can be:

                - "current" (default) : the current is explicity supplied
                - "voltage"/"power"/"resistance" : solve an algebraic equation for \
                    current such that voltage/power/resistance is correct
                - "differential power"/"differential resistance" : solve a \
                    differential equation for the power or resistance
                - "explicit power"/"explicit resistance" : current is defined in terms \
                    of the voltage such that power/resistance is correct
                - "CCCV": a special implementation of the common constant-current \
                    constant-voltage charging protocol, via an ODE for the current
                - callable : if a callable is given as this option, the function \
                    defines the residual of an algebraic equation. The applied current \
                    will be solved for such that the algebraic constraint is satisfied.
            * "particle" : str
                Sets the submodel to use to describe behaviour within the particle.
                Can be "Fickian diffusion" (default), "uniform profile",
                "quadratic profile", "quartic profile", or "MSMR". If "MSMR" then the
                "open-circuit potential" option must also be "MSMR". A 2-tuple can be
                provided for different behaviour in negative and positive electrodes.
            * "particle mechanics" : str
                Sets the model to account for mechanical effects such as particle
                swelling and cracking. Can be "none" (default), "swelling only",
                or "swelling and cracking".
                A 2-tuple can be provided for different behaviour in negative and
                positive electrodes.
            * "particle phases": str
                Number of phases present in the electrode. A 2-tuple can be provided for
                different behaviour in negative and positive electrodes.
                For example, set to ("2", "1") for a negative electrode with 2 phases,
                e.g. graphite and silicon.
            * "particle shape" : str
                Sets the model shape of the electrode particles. This is used to
                calculate the surface area to volume ratio. Can be "spherical"
                (default), or "no particles".
            * "particle size" : str
                Sets the model to include a single active particle size or a
                distribution of sizes at any macroscale location. Can be "single"
                (default) or "distribution". Option applies to both electrodes.
            * "SEI" : str
                Set the SEI submodel to be used. Options are:

                - "none": :class:`pybamm.sei.NoSEI` (no SEI growth)
                - "constant": :class:`pybamm.sei.Constant` (constant SEI thickness)
                - "reaction limited", "reaction limited (asymmetric)", \
                    "solvent-diffusion limited", "electron-migration limited", \
                    "interstitial-diffusion limited", "ec reaction limited" \
                    or "ec reaction limited (asymmetric)": :class:`pybamm.sei.SEIGrowth`
            * "SEI film resistance" : str
                Set the submodel for additional term in the overpotential due to SEI.
                The default value is "none" if the "SEI" option is "none", and
                "distributed" otherwise. This is because the "distributed" model is more
                complex than the model with no additional resistance, which adds
                unnecessary complexity if there is no SEI in the first place

                - "none": no additional resistance\

                    .. math::
                        \\eta_r = \\frac{F}{RT} * (\\phi_s - \\phi_e - U)

                - "distributed": properly included additional resistance term\

                    .. math::
                        \\eta_r = \\frac{F}{RT}
                        * (\\phi_s - \\phi_e - U - R_{sei} * L_{sei} * j)

                - "average": constant additional resistance term (approximation to the \
                    true model). This model can give similar results to the \
                    "distributed" case without needing to make j an algebraic state\

                    .. math::
                        \\eta_r = \\frac{F}{RT}
                        * (\\phi_s - \\phi_e - U - R_{sei} * L_{sei} * \\frac{I}{aL})
            * "SEI on cracks" : str
                Whether to include SEI growth on particle cracks, can be "false"
                (default) or "true".
            * "SEI porosity change" : str
                Whether to include porosity change due to SEI formation, can be "false"
                (default) or "true".
            * "stress-induced diffusion" : str
                Whether to include stress-induced diffusion, can be "false" or "true".
                The default is "false" if "particle mechanics" is "none" and "true"
                otherwise. A 2-tuple can be provided for different behaviour in negative
                and positive electrodes.
            * "surface form" : str
                Whether to use the surface formulation of the problem. Can be "false"
                (default), "differential" or "algebraic".
            * "thermal" : str
                Sets the thermal model to use. Can be "isothermal" (default), "lumped",
                "x-lumped", or "x-full". The 'cell geometry' option must be set to
                'pouch' for 'x-lumped' or 'x-full' to be valid. Using the 'x-lumped'
                option with 'dimensionality' set to 0 is equivalent to using the
                'lumped' option.
            * "total interfacial current density as a state" : str
                Whether to make a state for the total interfacial current density and
                solve an algebraic equation for it. Default is "false", unless "SEI film
                resistance" is distributed in which case it is automatically set to
                "true".
            * "working electrode" : str
                Can be "both" (default) for a standard battery or "positive" for a
                half-cell where the negative electrode is replaced with a lithium metal
                counter electrode.
            * "x-average side reactions": str
                Whether to average the side reactions (SEI growth, lithium plating and
                the respective porosity change) over the x-axis in Single Particle
                Models, can be "false" or "true". Default is "false" for SPMe and
                "true" for SPM.
    """

    def __init__(self, extra_options):
        self.possible_options = {
            "calculate discharge energy": ["false", "true"],
            "calculate heat source for isothermal models": ["false", "true"],
            "cell geometry": ["arbitrary", "pouch"],
            "contact resistance": ["false", "true"],
            "convection": ["none", "uniform transverse", "full transverse"],
            "current collector": [
                "uniform",
                "potential pair",
                "potential pair quite conductive",
            ],
            "diffusivity": ["single", "current sigmoid"],
            "dimensionality": [0, 1, 2],
            "electrolyte conductivity": [
                "default",
                "full",
                "leading order",
                "composite",
                "integrated",
            ],
            "exchange-current density": ["single", "current sigmoid"],
            "hydrolysis": ["false", "true"],
            "intercalation kinetics": [
                "symmetric Butler-Volmer",
                "asymmetric Butler-Volmer",
                "linear",
                "Marcus",
                "Marcus-Hush-Chidsey",
                "MSMR",
            ],
            "interface utilisation": ["full", "constant", "current-driven"],
            "lithium plating": [
                "none",
                "reversible",
                "partially reversible",
                "irreversible",
            ],
            "lithium plating porosity change": ["false", "true"],
            "loss of active material": [
                "none",
                "stress-driven",
                "reaction-driven",
                "current-driven",
                "stress and reaction-driven",
            ],
            "number of MSMR reactions": ["none"],
            "open-circuit potential": ["single", "current sigmoid", "MSMR"],
            "operating mode": [
                "current",
                "voltage",
                "power",
                "differential power",
                "explicit power",
                "resistance",
                "differential resistance",
                "explicit resistance",
                "CCCV",
            ],
            "particle": [
                "Fickian diffusion",
                "fast diffusion",
                "uniform profile",
                "quadratic profile",
                "quartic profile",
                "MSMR",
            ],
            "particle mechanics": ["none", "swelling only", "swelling and cracking"],
            "particle phases": ["1", "2"],
            "particle shape": ["spherical", "no particles"],
            "particle size": ["single", "distribution"],
            "SEI": [
                "none",
                "constant",
                "reaction limited",
                "reaction limited (asymmetric)",
                "solvent-diffusion limited",
                "electron-migration limited",
                "interstitial-diffusion limited",
                "ec reaction limited",
                "ec reaction limited (asymmetric)",
            ],
            "SEI film resistance": ["none", "distributed", "average"],
            "SEI on cracks": ["false", "true"],
            "SEI porosity change": ["false", "true"],
            "stress-induced diffusion": ["false", "true"],
            "surface form": ["false", "differential", "algebraic"],
            "thermal": ["isothermal", "lumped", "x-lumped", "x-full"],
            "total interfacial current density as a state": ["false", "true"],
            "working electrode": ["both", "positive"],
            "x-average side reactions": ["false", "true"],
        }

        default_options = {
            name: options[0] for name, options in self.possible_options.items()
        }
        extra_options = extra_options or {}

        working_electrode_option = extra_options.get("working electrode", "both")
        SEI_option = extra_options.get("SEI", "none")  # return "none" if not given
        SEI_cr_option = extra_options.get("SEI on cracks", "false")
        plating_option = extra_options.get("lithium plating", "none")
        # For the full cell model, if "SEI", "SEI on cracks" and "lithium plating"
        # options are not provided as tuples, change them to tuples with "none" or
        # "false" on the positive electrode. To use these options on the positive
        # electrode of a full cell, the tuple must be provided by the user
        if working_electrode_option == "both":
            if not (isinstance(SEI_option, tuple)) and SEI_option != "none":
                extra_options["SEI"] = (SEI_option, "none")
            if not (isinstance(SEI_cr_option, tuple)) and SEI_cr_option != "false":
                extra_options["SEI on cracks"] = (SEI_cr_option, "false")
            if not (isinstance(plating_option, tuple)) and plating_option != "none":
                extra_options["lithium plating"] = (plating_option, "none")

        # Change the default for cell geometry based on the current collector
        # dimensionality
        # return "none" if option not given
        dimensionality_option = extra_options.get("dimensionality", "none")
        if dimensionality_option in [1, 2]:
            default_options["cell geometry"] = "pouch"
        # The "cell geometry" option will still be overridden by extra_options if
        # provided

        # Change the default for cell geometry based on the thermal model
        # return "none" if option not given
        thermal_option = extra_options.get("thermal", "none")
        if thermal_option == "x-full":
            default_options["cell geometry"] = "pouch"
        # The "cell geometry" option will still be overridden by extra_options if
        # provided

        # Change the default for SEI film resistance based on which SEI option is
        # provided
        # return "none" if option not given
        sei_option = extra_options.get("SEI", "none")
        if sei_option == "none":
            default_options["SEI film resistance"] = "none"
        else:
            default_options["SEI film resistance"] = "distributed"
        # The "SEI film resistance" option will still be overridden by extra_options if
        # provided

        # Change the default for particle mechanics based on which half-cell,
        # SEI on cracks and LAM options are provided
        # return "false", "false" and "none" respectively if options not given
        SEI_cracks_option = extra_options.get("SEI on cracks", "false")
        LAM_opt = extra_options.get("loss of active material", "none")
        if SEI_cracks_option == "true":
            default_options["particle mechanics"] = "swelling and cracking"
        elif SEI_cracks_option == ("true", "false"):
            if "stress-driven" in LAM_opt or "stress and reaction-driven" in LAM_opt:
                default_options["particle mechanics"] = (
                    "swelling and cracking",
                    "swelling only",
                )
            else:
                default_options["particle mechanics"] = (
                    "swelling and cracking",
                    "none",
                )
        else:
            if "stress-driven" in LAM_opt or "stress and reaction-driven" in LAM_opt:
                default_options["particle mechanics"] = "swelling only"
            else:
                default_options["particle mechanics"] = "none"
        # The "particle mechanics" option will still be overridden by extra_options if
        # provided

        # Change the default for stress-induced diffusion based on which particle
        # mechanics option is provided. If the user doesn't supply a particle mechanics
        # option set the default stress-induced diffusion option based on the default
        # particle mechanics option which may change depending on other options
        # (e.g. for stress-driven LAM the default mechanics option is "swelling only")
        mechanics_option = extra_options.get("particle mechanics", "none")
        if (
            mechanics_option == "none"
            and default_options["particle mechanics"] == "none"
        ):
            default_options["stress-induced diffusion"] = "false"
        else:
            default_options["stress-induced diffusion"] = "true"
        # The "stress-induced diffusion" option will still be overridden by
        # extra_options if provided

        # Change the default for surface form based on which particle
        # phases option is provided.
        # return "1" if option not given
        phases_option = extra_options.get("particle phases", "1")
        if phases_option == "1":
            default_options["surface form"] = "false"
        else:
            default_options["surface form"] = "algebraic"
        # The "surface form" option will still be overridden by
        # extra_options if provided

        # Change default SEI model based on which lithium plating option is provided
        # return "none" if option not given
        plating_option = extra_options.get("lithium plating", "none")
        if plating_option == "partially reversible":
            default_options["SEI"] = "constant"
        elif plating_option == ("partially reversible", "none"):
            default_options["SEI"] = ("constant", "none")
        else:
            default_options["SEI"] = "none"
        # The "SEI" option will still be overridden by extra_options if provided

        options = pybamm.FuzzyDict(default_options)
        # any extra options overwrite the default options
        for name, opt in extra_options.items():
            if name in default_options:
                options[name] = opt
            else:
                if name == "particle cracking":
                    raise pybamm.OptionError(
                        "The 'particle cracking' option has been renamed. "
                        "Use 'particle mechanics' instead."
                    )
                else:
                    raise pybamm.OptionError(
                        "Option '{}' not recognised. Best matches are {}".format(
                            name, options.get_best_matches(name)
                        )
                    )

        # If any of "open-circuit potential", "particle" or "intercalation kinetics" is
        # "MSMR" then all of them must be "MSMR".
        # Note: this check is currently performed on full cells, but is loosened for
        # half-cells where you must pass a tuple of options to only set MSMR models in
        # the working electrode
        msmr_check_list = [
            options[opt] == "MSMR"
            for opt in ["open-circuit potential", "particle", "intercalation kinetics"]
        ]
        if (
            options["working electrode"] == "both"
            and any(msmr_check_list)
            and not all(msmr_check_list)
        ):
            raise pybamm.OptionError(
                "If any of 'open-circuit potential', 'particle' or "
                "'intercalation kinetics' is 'MSMR' then all of them must be 'MSMR'"
            )

        # If "SEI film resistance" is "distributed" then "total interfacial current
        # density as a state" must be "true"
        if options["SEI film resistance"] == "distributed":
            options["total interfacial current density as a state"] = "true"
            # Check that extra_options did not try to provide a clashing option
            if (
                extra_options.get("total interfacial current density as a state")
                == "false"
            ):
                raise pybamm.OptionError(
                    "If 'sei film resistance' is 'distributed' then 'total interfacial "
                    "current density as a state' must be 'true'"
                )

        # If "SEI film resistance" is not "none" and there are multiple phases
        # then "total interfacial current density as a state" must be "true"
        if (
            options["SEI film resistance"] != "none"
            and options["particle phases"] != "1"
        ):
            options["total interfacial current density as a state"] = "true"
            # Check that extra_options did not try to provide a clashing option
            if (
                extra_options.get("total interfacial current density as a state")
                == "false"
            ):
                raise pybamm.OptionError(
                    "If 'SEI film resistance' is not 'none' "
                    "and there are multiple phases then 'total interfacial "
                    "current density as a state' must be 'true'"
                )

        # Options not yet compatible with contact resistance
        if options["contact resistance"] == "true":
            if options["operating mode"] == "explicit power":
                raise NotImplementedError(
                    "Contact resistance not yet supported for explicit power."
                )
            if options["operating mode"] == "explicit resistance":
                raise NotImplementedError(
                    "Contact resistance not yet supported for explicit resistance."
                )

        # Options not yet compatible with particle-size distributions
        if options["particle size"] == "distribution":
            if options["lithium plating"] != "none":
                raise NotImplementedError(
                    "Lithium plating submodels do not yet support particle-size "
                    "distributions."
                )
            if options["particle"] in ["quadratic profile", "quartic profile"]:
                raise NotImplementedError(
                    "'quadratic' and 'quartic' concentration profiles have not yet "
                    "been implemented for particle-size ditributions"
                )
            if options["particle mechanics"] != "none":
                raise NotImplementedError(
                    "Particle mechanics submodels do not yet support particle-size"
                    " distributions."
                )
            if options["particle shape"] != "spherical":
                raise NotImplementedError(
                    "Particle shape must be 'spherical' for particle-size distribution"
                    " submodels."
                )
            if options["SEI"] != "none":
                raise NotImplementedError(
                    "SEI submodels do not yet support particle-size distributions."
                )
            if options["stress-induced diffusion"] == "true":
                raise NotImplementedError(
                    "stress-induced diffusion cannot yet be included in "
                    "particle-size distributions."
                )
            if options["thermal"] == "x-full":
                raise NotImplementedError(
                    "X-full thermal submodels do not yet support particle-size"
                    " distributions."
                )

        # Renamed options
        if options["particle"] == "fast diffusion":
            raise pybamm.OptionError(
                "The 'fast diffusion' option has been renamed. "
                "Use 'uniform profile' instead."
            )
        if options["SEI porosity change"] in [True, False]:
            raise pybamm.OptionError(
                "SEI porosity change must now be given in string format "
                "('true' or 'false')"
            )
        if options["working electrode"] == "negative":
            raise pybamm.OptionError(
                "The 'negative' working electrode option has been removed because "
                "the voltage - and therefore the energy stored - would be negative."
                "Use the 'positive' working electrode option instead and set whatever "
                "would normally be the negative electrode as the positive electrode."
            )

        # Some standard checks to make sure options are compatible
        if options["dimensionality"] == 0:
            if options["current collector"] not in ["uniform"]:
                raise pybamm.OptionError(
                    "current collector model must be uniform in 0D model"
                )
            if options["convection"] == "full transverse":
                raise pybamm.OptionError(
                    "cannot have transverse convection in 0D model"
                )

        if (
            options["thermal"] in ["x-lumped", "x-full"]
            and options["cell geometry"] != "pouch"
        ):
            raise pybamm.OptionError(
                options["thermal"] + " model must have pouch cell geometry."
            )
        if options["thermal"] == "x-full" and options["dimensionality"] != 0:
            n = options["dimensionality"]
            raise pybamm.OptionError(
                f"X-full thermal submodels do not yet support {n}D current collectors"
            )

        if isinstance(options["stress-induced diffusion"], str):
            if (
                options["stress-induced diffusion"] == "true"
                and options["particle mechanics"] == "none"
            ):
                raise pybamm.OptionError(
                    "cannot have stress-induced diffusion without a particle "
                    "mechanics model"
                )

        if options["working electrode"] != "both":
            if options["thermal"] == "x-full":
                raise pybamm.OptionError(
                    "X-full thermal submodel is not compatible with half-cell models"
                )
            elif options["thermal"] == "x-lumped" and options["dimensionality"] != 0:
                n = options["dimensionality"]
                raise pybamm.OptionError(
                    f"X-lumped thermal submodels do not yet support {n}D "
                    "current collectors in a half-cell configuration"
                )

        if options["particle phases"] != "1":
            if not (
                options["surface form"] != "false"
                and options["particle size"] == "single"
                and options["particle"] == "Fickian diffusion"
                and options["particle mechanics"] == "none"
                and options["loss of active material"] == "none"
                and options["lithium plating"] == "none"
            ):
                raise pybamm.OptionError(
                    "If there are multiple particle phases: 'surface form' cannot be "
                    "'false', 'particle size' must be 'single', 'particle' must be "
                    "'Fickian diffusion'. Also the following must "
                    "be 'none': 'particle mechanics', "
                    "'loss of active material', 'lithium plating'"
                )

        # Check options are valid
        for option, value in options.items():
            if isinstance(value, str) or option in [
                "dimensionality",
                "operating mode",
            ]:  # some options accept non-strings
                value = (value,)
            else:
<<<<<<< HEAD
                # serialised options save tuples as lists which need to be converted
                if isinstance(value, list) and len(value) == 2:
                    value = tuple(tuple(v) if len(v) == 2 else v for v in value)

                if isinstance(value, str) or option in [
                    "dimensionality",
                    "operating mode",
                ]:  # some options accept non-strings
                    value = (value,)
=======
                if not (
                    (
                        option
                        in [
                            "diffusivity",
                            "exchange-current density",
                            "intercalation kinetics",
                            "interface utilisation",
                            "lithium plating",
                            "loss of active material",
                            "number of MSMR reactions",
                            "open-circuit potential",
                            "particle",
                            "particle mechanics",
                            "particle phases",
                            "particle size",
                            "SEI",
                            "SEI on cracks",
                            "stress-induced diffusion",
                        ]
                        and isinstance(value, tuple)
                        and len(value) == 2
                    )
                ):
                    # more possible options that can take 2-tuples to be added
                    # as they come
                    raise pybamm.OptionError(
                        f"\n'{value}' is not recognized in option '{option}'. "
                        "Values must be strings or (in some cases) "
                        "2-tuples of strings"
                    )
            # flatten value
            value_list = []
            for val in value:
                if isinstance(val, tuple):
                    value_list.extend(list(val))
>>>>>>> 876c5129
                else:
                    value_list.append(val)
            for val in value_list:
                if val not in self.possible_options[option]:
                    if option == "operating mode" and callable(val):
                        # "operating mode" can be a function
                        pass
                    elif (
                        option == "number of MSMR reactions"
                        and represents_positive_integer(val)
                    ):
                        # "number of MSMR reactions" can be a positive integer
                        pass
                    else:
                        raise pybamm.OptionError(
                            f"\n'{val}' is not recognized in option '{option}'. "
                            f"Possible values are {self.possible_options[option]}"
                        )

        # Issue a warning to let users know that the 'lumped' thermal option (or
        # equivalently 'x-lumped' with 0D current collectors) now uses the total heat
        # transfer coefficient, surface area for cooling, and cell volume parameters,
        # regardless of the 'cell geometry option' chosen.
        thermal_option = options["thermal"]
        dimensionality_option = options["dimensionality"]
        if thermal_option == "lumped" or (
            thermal_option == "x-lumped" and dimensionality_option == 0
        ):
            message = (
                f"The '{thermal_option}' thermal option with "
                f"'dimensionality' {dimensionality_option} now uses the parameters "
                "'Cell cooling surface area [m2]', 'Cell volume [m3]' and "
                "'Total heat transfer coefficient [W.m-2.K-1]' to compute the cell "
                "cooling term, regardless of the value of the the 'cell geometry' "
                "option. Please update your parameters accordingly."
            )
            warnings.warn(message, pybamm.OptionWarning, stacklevel=2)
        super().__init__(options.items())

    @property
    def phases(self):
        try:
            return self._phases
        except AttributeError:
            self._phases = {}
            for domain in ["negative", "positive"]:
                number = int(getattr(self, domain)["particle phases"])
                phases = ["primary"]
                if number >= 2:
                    phases.append("secondary")
                self._phases[domain] = phases
            return self._phases

    @cached_property
    def whole_cell_domains(self):
        if self["working electrode"] == "positive":
            return ["separator", "positive electrode"]
        elif self["working electrode"] == "both":
            return ["negative electrode", "separator", "positive electrode"]
        else:
            raise NotImplementedError  # future proofing

    @property
    def electrode_types(self):
        try:
            return self._electrode_types
        except AttributeError:
            self._electrode_types = {}
            for domain in ["negative", "positive"]:
                if f"{domain} electrode" in self.whole_cell_domains:
                    self._electrode_types[domain] = "porous"
                else:
                    self._electrode_types[domain] = "planar"
            return self._electrode_types

    def print_options(self):
        """
        Print the possible options with the ones currently selected
        """
        for key, value in self.items():
            print(f"{key!r}: {value!r} (possible: {self.possible_options[key]!r})")

    def print_detailed_options(self):
        """
        Print the docstring for Options
        """
        print(self.__doc__)

    @property
    def negative(self):
        "Returns the options for the negative electrode"
        # index 0 in a 2-tuple for the negative electrode
        return BatteryModelDomainOptions(self.items(), 0)

    @property
    def positive(self):
        "Returns the options for the positive electrode"
        # index 1 in a 2-tuple for the positive electrode
        return BatteryModelDomainOptions(self.items(), 1)


class BatteryModelDomainOptions(dict):
    def __init__(self, dict_items, index):
        super().__init__(dict_items)
        self.index = index

    def __getitem__(self, key):
        options = super().__getitem__(key)
        if isinstance(options, str):
            return options
        else:
            # 2-tuple, first is negative domain, second is positive domain
            return options[self.index]

    @property
    def primary(self):
        return BatteryModelPhaseOptions(self, 0)

    @property
    def secondary(self):
        return BatteryModelPhaseOptions(self, 1)


class BatteryModelPhaseOptions(dict):
    def __init__(self, domain_options, index):
        super().__init__(domain_options.items())
        self.domain_options = domain_options
        self.index = index

    def __getitem__(self, key):
        options = self.domain_options.__getitem__(key)
        if isinstance(options, str):
            return options
        else:
            # 2-tuple, first is primary phase, second is secondary phase
            return options[self.index]


class BaseBatteryModel(pybamm.BaseModel):
    """
    Base model class with some default settings and required variables

    Parameters
    ----------
    options : dict-like, optional
        A dictionary of options to be passed to the model. If this is a dict (and not
        a subtype of dict), it will be processed by :class:`pybamm.BatteryModelOptions`
        to ensure that the options are valid. If this is a subtype of dict, it is
        assumed that the options have already been processed and are valid. This allows
        for the use of custom options classes. The default options are given by
        :class:`pybamm.BatteryModelOptions`.
    name : str, optional
        The name of the model. The default is "Unnamed battery model".
    """

    def __init__(self, options=None, name="Unnamed battery model"):
        super().__init__(name)
        self.options = options

    @classmethod
    def deserialise(cls, properties: dict):
        """
        Create a model instance from a serialised object.
        """
        instance = cls.__new__(cls)

        # append the model name with _saved to differentiate
        instance.__init__(
            options=properties["options"], name=properties["name"] + "_saved"
        )

        # Initialise model with stored variables that have already been discretised
        instance._concatenated_rhs = properties["concatenated_rhs"]
        instance._concatenated_algebraic = properties["concatenated_algebraic"]
        instance._concatenated_initial_conditions = properties[
            "concatenated_initial_conditions"
        ]

        instance.len_rhs = instance.concatenated_rhs.size
        instance.len_alg = instance.concatenated_algebraic.size
        instance.len_rhs_and_alg = instance.len_rhs + instance.len_alg

        instance.bounds = properties["bounds"]
        instance.events = properties["events"]
        instance.mass_matrix = properties["mass_matrix"]
        instance.mass_matrix_inv = properties["mass_matrix_inv"]

        # add optional properties not required for model to solve
        if properties["variables"]:
            instance._variables = pybamm.FuzzyDict(properties["variables"])

            # assign meshes to each variable
            for var in instance._variables.values():
                if var.domain != []:
                    var.mesh = properties["mesh"][var.domain]
                else:
                    var.mesh = None

                if var.domains["secondary"] != []:
                    var.secondary_mesh = properties["mesh"][var.domains["secondary"]]
                else:
                    var.secondary_mesh = None

            instance._geometry = pybamm.Geometry(properties["geometry"])
        else:
            # Delete the default variables which have not been discretised
            instance._variables = pybamm.FuzzyDict({})

        # Model has already been discretised
        instance.is_discretised = True

        return instance

    @property
    def default_geometry(self):
        return pybamm.battery_geometry(options=self.options)

    @property
    def default_var_pts(self):
        base_var_pts = {
            "x_n": 20,
            "x_s": 20,
            "x_p": 20,
            "r_n": 20,
            "r_p": 20,
            "r_n_prim": 20,
            "r_p_prim": 20,
            "r_n_sec": 20,
            "r_p_sec": 20,
            "y": 10,
            "z": 10,
            "R_n": 30,
            "R_p": 30,
        }
        # Reduce the default points for 2D current collectors
        if self.options["dimensionality"] == 2:
            base_var_pts.update({"x_n": 10, "x_s": 10, "x_p": 10})
        return base_var_pts

    @property
    def default_submesh_types(self):
        base_submeshes = {
            "negative electrode": pybamm.Uniform1DSubMesh,
            "separator": pybamm.Uniform1DSubMesh,
            "positive electrode": pybamm.Uniform1DSubMesh,
            "negative particle": pybamm.Uniform1DSubMesh,
            "positive particle": pybamm.Uniform1DSubMesh,
            "negative primary particle": pybamm.Uniform1DSubMesh,
            "positive primary particle": pybamm.Uniform1DSubMesh,
            "negative secondary particle": pybamm.Uniform1DSubMesh,
            "positive secondary particle": pybamm.Uniform1DSubMesh,
            "negative particle size": pybamm.Uniform1DSubMesh,
            "positive particle size": pybamm.Uniform1DSubMesh,
        }
        if self.options["dimensionality"] == 0:
            base_submeshes["current collector"] = pybamm.SubMesh0D
        elif self.options["dimensionality"] == 1:
            base_submeshes["current collector"] = pybamm.Uniform1DSubMesh

        elif self.options["dimensionality"] == 2:
            base_submeshes["current collector"] = pybamm.ScikitUniform2DSubMesh
        return base_submeshes

    @property
    def default_spatial_methods(self):
        base_spatial_methods = {
            "macroscale": pybamm.FiniteVolume(),
            "negative particle": pybamm.FiniteVolume(),
            "positive particle": pybamm.FiniteVolume(),
            "negative primary particle": pybamm.FiniteVolume(),
            "positive primary particle": pybamm.FiniteVolume(),
            "negative secondary particle": pybamm.FiniteVolume(),
            "positive secondary particle": pybamm.FiniteVolume(),
            "negative particle size": pybamm.FiniteVolume(),
            "positive particle size": pybamm.FiniteVolume(),
        }
        if self.options["dimensionality"] == 0:
            # 0D submesh - use base spatial method
            base_spatial_methods[
                "current collector"
            ] = pybamm.ZeroDimensionalSpatialMethod()
        elif self.options["dimensionality"] == 1:
            base_spatial_methods["current collector"] = pybamm.FiniteVolume()
        elif self.options["dimensionality"] == 2:
            base_spatial_methods["current collector"] = pybamm.ScikitFiniteElement()
        return base_spatial_methods

    @property
    def options(self):
        return self._options

    @options.setter
    def options(self, extra_options):
        # if extra_options is a dict then process it into a BatteryModelOptions
        # this does not catch cases that subclass the dict type
        # so other submodels can pass in their own options class if needed
        if extra_options is None or type(extra_options) == dict:  # noqa: E721
            options = BatteryModelOptions(extra_options)
        else:
            options = extra_options

        # Options that are incompatible with models
        if isinstance(self, pybamm.lithium_ion.BaseModel):
            if options["convection"] != "none":
                raise pybamm.OptionError(
                    "convection not implemented for lithium-ion models"
                )
        if isinstance(self, pybamm.lithium_ion.SPMe):
            if options["electrolyte conductivity"] not in [
                "default",
                "composite",
                "integrated",
            ]:
                raise pybamm.OptionError(
                    "electrolyte conductivity '{}' not suitable for SPMe".format(
                        options["electrolyte conductivity"]
                    )
                )
        if isinstance(self, pybamm.lithium_ion.SPM) and not isinstance(
            self, pybamm.lithium_ion.SPMe
        ):
            if options["x-average side reactions"] == "false":
                raise pybamm.OptionError(
                    "x-average side reactions cannot be 'false' for SPM models"
                )
        if isinstance(self, pybamm.lithium_ion.SPM):
            if (
                "distribution" in options["particle size"]
                and options["surface form"] == "false"
            ):
                raise pybamm.OptionError(
                    "surface form must be 'algebraic' or 'differential' if "
                    " 'particle size' contains a 'distribution'"
                )
        if isinstance(self, pybamm.lead_acid.BaseModel):
            if options["thermal"] != "isothermal" and options["dimensionality"] != 0:
                raise pybamm.OptionError(
                    "Lead-acid models can only have thermal "
                    "effects if dimensionality is 0."
                )
            if options["SEI"] != "none" or options["SEI film resistance"] != "none":
                raise pybamm.OptionError("Lead-acid models cannot have SEI formation")
            if options["lithium plating"] != "none":
                raise pybamm.OptionError("Lead-acid models cannot have lithium plating")
            if options["open-circuit potential"] == "MSMR":
                raise pybamm.OptionError(
                    "Lead-acid models cannot use the MSMR open-circuit potential model"
                )

        if (
            isinstance(self, pybamm.lead_acid.LOQS)
            and options["surface form"] == "false"
            and options["hydrolysis"] == "true"
        ):
            raise pybamm.OptionError(
                """must use surface formulation to solve {!s} with hydrolysis
                    """.format(
                    self
                )
            )

        self._options = options

    def set_standard_output_variables(self):
        # Time
        self.variables.update(
            {
                "Time [s]": pybamm.t,
                "Time [min]": pybamm.t / 60,
                "Time [h]": pybamm.t / 3600,
            }
        )

        # Spatial
        var = pybamm.standard_spatial_vars
        self.variables.update(
            {"x [m]": var.x, "x_n [m]": var.x_n, "x_s [m]": var.x_s, "x_p [m]": var.x_p}
        )
        if self.options["dimensionality"] == 1:
            self.variables.update({"z [m]": var.z})
        elif self.options["dimensionality"] == 2:
            self.variables.update({"y [m]": var.y, "z [m]": var.z})

    def build_model_equations(self):
        # Set model equations
        for submodel_name, submodel in self.submodels.items():
            pybamm.logger.verbose(
                "Setting rhs for {} submodel ({})".format(submodel_name, self.name)
            )

            submodel.set_rhs(self.variables)
            pybamm.logger.verbose(
                "Setting algebraic for {} submodel ({})".format(
                    submodel_name, self.name
                )
            )

            submodel.set_algebraic(self.variables)
            pybamm.logger.verbose(
                "Setting boundary conditions for {} submodel ({})".format(
                    submodel_name, self.name
                )
            )

            submodel.set_boundary_conditions(self.variables)
            pybamm.logger.verbose(
                "Setting initial conditions for {} submodel ({})".format(
                    submodel_name, self.name
                )
            )
            submodel.set_initial_conditions(self.variables)
            submodel.set_events(self.variables)
            pybamm.logger.verbose(
                "Updating {} submodel ({})".format(submodel_name, self.name)
            )
            self.update(submodel)
            self.check_no_repeated_keys()

    def build_model(self):
        # Build model variables and equations
        self._build_model()

        # Set battery specific variables
        pybamm.logger.debug("Setting voltage variables ({})".format(self.name))
        self.set_voltage_variables()

        pybamm.logger.debug("Setting SoC variables ({})".format(self.name))
        self.set_soc_variables()

        pybamm.logger.debug("Setting degradation variables ({})".format(self.name))
        self.set_degradation_variables()
        self.set_summary_variables()

        self._built = True
        pybamm.logger.info("Finish building {}".format(self.name))

    @property
    def summary_variables(self):
        return self._summary_variables

    @summary_variables.setter
    def summary_variables(self, value):
        """
        Set summary variables

        Parameters
        ----------
        value : list of strings
            Names of the summary variables. Must all be in self.variables.
        """
        for var in value:
            if var not in self.variables:
                raise KeyError(
                    f"No cycling variable defined for summary variable '{var}'"
                )
        self._summary_variables = value

    def set_summary_variables(self):
        self._summary_variables = []

    def get_intercalation_kinetics(self, domain):
        options = getattr(self.options, domain)
        if options["intercalation kinetics"] == "symmetric Butler-Volmer":
            return pybamm.kinetics.SymmetricButlerVolmer
        elif options["intercalation kinetics"] == "asymmetric Butler-Volmer":
            return pybamm.kinetics.AsymmetricButlerVolmer
        elif options["intercalation kinetics"] == "linear":
            return pybamm.kinetics.Linear
        elif options["intercalation kinetics"] == "Marcus":
            return pybamm.kinetics.Marcus
        elif options["intercalation kinetics"] == "Marcus-Hush-Chidsey":
            return pybamm.kinetics.MarcusHushChidsey
        elif options["intercalation kinetics"] == "MSMR":
            return pybamm.kinetics.MSMRButlerVolmer

    def get_inverse_intercalation_kinetics(self):
        if self.options["intercalation kinetics"] == "symmetric Butler-Volmer":
            return pybamm.kinetics.InverseButlerVolmer
        else:
            raise pybamm.OptionError(
                "Inverse kinetics are only implemented for symmetric Butler-Volmer. "
                "Use option {'surface form': 'algebraic'} to use forward kinetics "
                "instead."
            )

    def set_external_circuit_submodel(self):
        """
        Define how the external circuit defines the boundary conditions for the model,
        e.g. (not necessarily constant-) current, voltage, etc
        """
        if self.options["operating mode"] == "current":
            model = pybamm.external_circuit.ExplicitCurrentControl(
                self.param, self.options
            )
        elif self.options["operating mode"] == "voltage":
            model = pybamm.external_circuit.VoltageFunctionControl(
                self.param, self.options
            )
        elif self.options["operating mode"] == "power":
            model = pybamm.external_circuit.PowerFunctionControl(
                self.param, self.options, "algebraic"
            )
        elif self.options["operating mode"] == "differential power":
            model = pybamm.external_circuit.PowerFunctionControl(
                self.param, self.options, "differential without max"
            )
        elif self.options["operating mode"] == "explicit power":
            model = pybamm.external_circuit.ExplicitPowerControl(
                self.param, self.options
            )
        elif self.options["operating mode"] == "resistance":
            model = pybamm.external_circuit.ResistanceFunctionControl(
                self.param, self.options, "algebraic"
            )
        elif self.options["operating mode"] == "differential resistance":
            model = pybamm.external_circuit.ResistanceFunctionControl(
                self.param, self.options, "differential without max"
            )
        elif self.options["operating mode"] == "explicit resistance":
            model = pybamm.external_circuit.ExplicitResistanceControl(
                self.param, self.options
            )
        elif self.options["operating mode"] == "CCCV":
            model = pybamm.external_circuit.CCCVFunctionControl(
                self.param, self.options
            )
        elif callable(self.options["operating mode"]):
            model = pybamm.external_circuit.FunctionControl(
                self.param, self.options["operating mode"], self.options
            )
        self.submodels["external circuit"] = model

    def set_transport_efficiency_submodels(self):
        self.submodels[
            "electrolyte transport efficiency"
        ] = pybamm.transport_efficiency.Bruggeman(
            self.param, "Electrolyte", self.options
        )
        self.submodels[
            "electrode transport efficiency"
        ] = pybamm.transport_efficiency.Bruggeman(self.param, "Electrode", self.options)

    def set_thermal_submodel(self):
        if self.options["thermal"] == "isothermal":
            thermal_submodel = pybamm.thermal.isothermal.Isothermal
        elif self.options["thermal"] == "lumped":
            thermal_submodel = pybamm.thermal.Lumped
        elif self.options["thermal"] == "x-lumped":
            if self.options["dimensionality"] == 0:
                thermal_submodel = pybamm.thermal.Lumped
            elif self.options["dimensionality"] == 1:
                thermal_submodel = pybamm.thermal.pouch_cell.CurrentCollector1D
            elif self.options["dimensionality"] == 2:
                thermal_submodel = pybamm.thermal.pouch_cell.CurrentCollector2D
        elif self.options["thermal"] == "x-full":
            if self.options["dimensionality"] == 0:
                thermal_submodel = pybamm.thermal.pouch_cell.OneDimensionalX

        self.submodels["thermal"] = thermal_submodel(self.param, self.options)

    def set_current_collector_submodel(self):
        if self.options["current collector"] in ["uniform"]:
            submodel = pybamm.current_collector.Uniform(self.param)
        elif self.options["current collector"] == "potential pair":
            if self.options["dimensionality"] == 1:
                submodel = pybamm.current_collector.PotentialPair1plus1D(self.param)
            elif self.options["dimensionality"] == 2:
                submodel = pybamm.current_collector.PotentialPair2plus1D(self.param)
        self.submodels["current collector"] = submodel

    def set_interface_utilisation_submodel(self):
        for domain in ["negative", "positive"]:
            Domain = domain.capitalize()
            util = getattr(self.options, domain)["interface utilisation"]
            if util == "full":
                submodel = pybamm.interface_utilisation.Full(
                    self.param, domain, self.options
                )
            elif util == "constant":
                submodel = pybamm.interface_utilisation.Constant(
                    self.param, domain, self.options
                )
            elif util == "current-driven":
                if self.options.electrode_types[domain] == "planar":
                    reaction_loc = "interface"
                elif self.x_average:
                    reaction_loc = "x-average"
                else:
                    reaction_loc = "full electrode"
                submodel = pybamm.interface_utilisation.CurrentDriven(
                    self.param, domain, self.options, reaction_loc
                )
            self.submodels[f"{Domain} interface utilisation"] = submodel

    def set_voltage_variables(self):
        if self.options.negative["particle phases"] == "1":
            # Only one phase, no need to distinguish between
            # "primary" and "secondary"
            phase_n = ""
        else:
            # add a space so that we can use "" or (e.g.) "primary " interchangeably
            # when naming variables
            phase_n = "primary "
        if self.options.positive["particle phases"] == "1":
            phase_p = ""
        else:
            phase_p = "primary "

        ocp_surf_n_av = self.variables[
            f"X-averaged negative electrode {phase_n}open-circuit potential [V]"
        ]
        ocp_surf_p_av = self.variables[
            f"X-averaged positive electrode {phase_p}open-circuit potential [V]"
        ]
        ocp_n_bulk = self.variables[
            f"Negative electrode {phase_n}bulk open-circuit potential [V]"
        ]
        ocp_p_bulk = self.variables[
            f"Positive electrode {phase_p}bulk open-circuit potential [V]"
        ]
        eta_particle_n = self.variables[
            f"Negative {phase_n}particle concentration overpotential [V]"
        ]
        eta_particle_p = self.variables[
            f"Positive {phase_p}particle concentration overpotential [V]"
        ]

        ocv_surf = ocp_surf_p_av - ocp_surf_n_av
        ocv_bulk = ocp_p_bulk - ocp_n_bulk

        eta_particle = eta_particle_p - eta_particle_n

        # overpotentials
        if self.options.electrode_types["negative"] == "planar":
            eta_r_n_av = self.variables[
                "Lithium metal interface reaction overpotential [V]"
            ]
        else:
            eta_r_n_av = self.variables[
                f"X-averaged negative electrode {phase_n}reaction overpotential [V]"
            ]
        eta_r_p_av = self.variables[
            f"X-averaged positive electrode {phase_p}reaction overpotential [V]"
        ]
        eta_r_av = eta_r_p_av - eta_r_n_av

        delta_phi_s_n_av = self.variables[
            "X-averaged negative electrode ohmic losses [V]"
        ]
        delta_phi_s_p_av = self.variables[
            "X-averaged positive electrode ohmic losses [V]"
        ]
        delta_phi_s_av = delta_phi_s_p_av - delta_phi_s_n_av

        # SEI film overpotential
        if self.options.electrode_types["negative"] == "planar":
            eta_sei_n_av = self.variables[
                "Negative electrode SEI film overpotential [V]"
            ]
        else:
            eta_sei_n_av = self.variables[
                f"X-averaged negative electrode {phase_n}SEI film overpotential [V]"
            ]
        eta_sei_p_av = self.variables[
            f"X-averaged positive electrode {phase_p}SEI film overpotential [V]"
        ]
        eta_sei_av = eta_sei_n_av + eta_sei_p_av

        # TODO: add current collector losses to the voltage in 3D

        self.variables.update(
            {
                "Surface open-circuit voltage [V]": ocv_surf,
                "Bulk open-circuit voltage [V]": ocv_bulk,
                "Particle concentration overpotential [V]": eta_particle,
                "X-averaged reaction overpotential [V]": eta_r_av,
                "X-averaged SEI film overpotential [V]": eta_sei_av,
                "X-averaged solid phase ohmic losses [V]": delta_phi_s_av,
            }
        )

        # Battery-wide variables
        V = self.variables["Voltage [V]"]
        eta_e_av = self.variables["X-averaged electrolyte ohmic losses [V]"]
        eta_c_av = self.variables["X-averaged concentration overpotential [V]"]
        num_cells = pybamm.Parameter(
            "Number of cells connected in series to make a battery"
        )
        self.variables.update(
            {
                "Battery open-circuit voltage [V]": ocv_bulk * num_cells,
                "Battery negative electrode bulk open-circuit potential [V]": ocp_n_bulk
                * num_cells,
                "Battery positive electrode bulk open-circuit potential [V]": ocp_p_bulk
                * num_cells,
                "Battery particle concentration overpotential [V]": eta_particle
                * num_cells,
                "Battery negative particle concentration overpotential [V]"
                "": eta_particle_n * num_cells,
                "Battery positive particle concentration overpotential [V]"
                "": eta_particle_p * num_cells,
                "X-averaged battery reaction overpotential [V]": eta_r_av * num_cells,
                "X-averaged battery negative reaction overpotential [V]": eta_r_n_av
                * num_cells,
                "X-averaged battery positive reaction overpotential [V]": eta_r_p_av
                * num_cells,
                "X-averaged battery solid phase ohmic losses [V]": delta_phi_s_av
                * num_cells,
                "X-averaged battery negative solid phase ohmic losses [V]"
                "": delta_phi_s_n_av * num_cells,
                "X-averaged battery positive solid phase ohmic losses [V]"
                "": delta_phi_s_p_av * num_cells,
                "X-averaged battery electrolyte ohmic losses [V]": eta_e_av * num_cells,
                "X-averaged battery concentration overpotential [V]": eta_c_av
                * num_cells,
                "Battery voltage [V]": V * num_cells,
            }
        )

        # Calculate equivalent resistance of an OCV-R Equivalent Circuit Model
        # ECM overvoltage is OCV minus voltage
        v_ecm = ocv_bulk - V

        # Hack to avoid division by zero if i_cc is exactly zero
        # If i_cc is zero, i_cc_not_zero becomes 1. But multiplying by sign(i_cc) makes
        # the local resistance 'zero' (really, it's not defined when i_cc is zero)
        def x_not_zero(x):
            return ((x > 0) + (x < 0)) * x + (x >= 0) * (x <= 0)

        i_cc = self.variables["Current collector current density [A.m-2]"]
        i_cc_not_zero = x_not_zero(i_cc)
        A_cc = self.param.A_cc

        self.variables.update(
            {
                "Local ECM resistance [Ohm]": pybamm.sign(i_cc)
                * v_ecm
                / (i_cc_not_zero * A_cc),
            }
        )

        # Cut-off voltage
        self.events.append(
            pybamm.Event(
                "Minimum voltage [V]",
                V - self.param.voltage_low_cut,
                pybamm.EventType.TERMINATION,
            )
        )
        self.events.append(
            pybamm.Event(
                "Maximum voltage [V]",
                self.param.voltage_high_cut - V,
                pybamm.EventType.TERMINATION,
            )
        )

        # Cut-off open-circuit voltage (for event switch with casadi 'fast with events'
        # mode)
        tol = 0.1
        self.events.append(
            pybamm.Event(
                "Minimum voltage switch [V]",
                V - (self.param.voltage_low_cut - tol),
                pybamm.EventType.SWITCH,
            )
        )
        self.events.append(
            pybamm.Event(
                "Maximum voltage switch [V]",
                V - (self.param.voltage_high_cut + tol),
                pybamm.EventType.SWITCH,
            )
        )

        # Power and resistance
        I = self.variables["Current [A]"]
        I_not_zero = x_not_zero(I)
        self.variables.update(
            {
                "Terminal power [W]": I * V,
                "Power [W]": I * V,
                "Resistance [Ohm]": pybamm.sign(I) * V / I_not_zero,
            }
        )

    def set_degradation_variables(self):
        """
        Set variables that quantify degradation.
        This function is overriden by the base battery models
        """
        pass

    def set_soc_variables(self):
        """
        Set variables relating to the state of charge.
        This function is overriden by the base battery models
        """
        pass

    def save_model(self, filename=None, mesh=None, variables=None):
        """
        Write out a discretised model to a JSON file

        Parameters
        ----------
        filename: str, optional
        The desired name of the JSON file. If no name is provided, one will be created
        based on the model name, and the current datetime.
        """
        if variables and not mesh:
            raise ValueError(
                "Serialisation: Please provide the mesh if variables are required"
            )

        Serialise().save_model(self, filename=filename, mesh=mesh, variables=variables)<|MERGE_RESOLUTION|>--- conflicted
+++ resolved
@@ -630,17 +630,10 @@
             ]:  # some options accept non-strings
                 value = (value,)
             else:
-<<<<<<< HEAD
                 # serialised options save tuples as lists which need to be converted
                 if isinstance(value, list) and len(value) == 2:
                     value = tuple(tuple(v) if len(v) == 2 else v for v in value)
 
-                if isinstance(value, str) or option in [
-                    "dimensionality",
-                    "operating mode",
-                ]:  # some options accept non-strings
-                    value = (value,)
-=======
                 if not (
                     (
                         option
@@ -677,7 +670,6 @@
             for val in value:
                 if isinstance(val, tuple):
                     value_list.extend(list(val))
->>>>>>> 876c5129
                 else:
                     value_list.append(val)
             for val in value_list:
