--- conflicted
+++ resolved
@@ -285,7 +285,6 @@
         }
         extra_options = extra_options or {}
 
-<<<<<<< HEAD
         # Change the default for cell geometry based on the current collector
         # dimensionality
         # return "none" if option not given
@@ -296,9 +295,6 @@
         # provided
 
         # Change the default for cell geometry based on the thermal model
-=======
-        # Change the default for cell geometry based on which thermal option is provided
->>>>>>> e76ca262
         # return "none" if option not given
         thermal_option = extra_options.get("thermal", "none")
         if thermal_option == "x-full":
