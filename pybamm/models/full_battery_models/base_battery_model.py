#
# Base battery model class
#

import pybamm
import warnings


class Options(pybamm.FuzzyDict):
    """
    Attributes
    ----------

    options: dict
        A dictionary of options to be passed to the model. The options that can
        be set are listed below. Note that not all of the options are compatible with
        each other and with all of the models implemented in PyBaMM. Each option is
        optional and takes a default value if not provided.

            * "cell geometry" : str
                Sets the geometry of the cell. Can be "pouch" (default) or
                "arbitrary". The arbitrary geometry option solves a 1D electrochemical
                model with prescribed cell volume and cross-sectional area, and
                (if thermal effects are included) solves a lumped thermal model
                with prescribed surface area for cooling.
            * "convection" : str
                Whether to include the effects of convection in the model. Can be
                "none" (default), "uniform transverse" or "full transverse".
                Must be "none" for lithium-ion models.
            * "current collector" : str
                Sets the current collector model to use. Can be "uniform" (default),
                "potential pair" or "potential pair quite conductive".
            * "dimensionality" : int
                Sets the dimension of the current collector problem. Can be 0
                (default), 1 or 2.
            * "electrolyte conductivity" : str
                Can be "default" (default), "full", "leading order", "composite" or
                "integrated".
            * "external submodels" : list
                A list of the submodels that you would like to supply an external
                variable for instead of solving in PyBaMM. The entries of the lists
                are strings that correspond to the submodel names in the keys
                of `self.submodels`.
            * "interfacial surface area" : str
                Sets the model for the interfacial surface area. Can be "constant"
                (default) or "varying". Not currently implemented in any of the models.
            * "lithium plating" : str, optional
                Sets the model for lithium plating. Can be "none" (default),
                "reversible" or "irreversible".
            * "loss of active material" : str
                Sets the model for loss of active material. Can be "none" (default),
                "positive", "negative" or "both" to enable it for the specific
                electrode.
            * "operating mode" : str
                Sets the operating mode for the model. Can be "current" (default),
                "voltage" or "power". Alternatively, the operating mode can be
                controlled with an arbitrary function by passing the function directly
                as the option. In this case the function must define the residual of
                an algebraic equation. The applied current will be solved for such
                that the algebraic constraint is satisfied.
            * "particle" : str
                Sets the submodel to use to describe behaviour within the particle.
                Can be "Fickian diffusion" (default), "uniform profile",
                "quadratic profile", or "quartic profile".
            * "particle shape" : str
                Sets the model shape of the electrode particles. This is used to
                calculate the surface area to volume ratio. Can be "spherical"
                (default), "user" or "no particles". For the "user" option the surface
                area per unit volume can be passed as a parameter, and is therefore not
                necessarily consistent with the particle shape.
            * "particle cracking" : str
                Sets the model to account for mechanical effects and particle
                cracking. Can be "none", "no cracking", "negative", "positive" or
                "both".
                All options other than "none" account for the effects of swelling
                of electrode particles, cell thickness change, and stress-assisted
                diffusion. The options "negative", "positive" or "both" additionally
                account for crack propagation in the negative, positive or both
                electrodes, respectively.
            * "SEI" : str
                Set the SEI submodel to be used. Options are:

                - "none": :class:`pybamm.sei.NoSEI` (no SEI growth)
                - "constant": :class:`pybamm.sei.Constant` (constant SEI thickness)
                - "reaction limited": :class:`pybamm.sei.ReactionLimited`
                - "solvent-diffusion limited":\
                    :class:`pybamm.sei.SolventDiffusionLimited`
                - "electron-migration limited": \
                    :class:`pybamm.sei.ElectronMigrationLimited`
                - "interstitial-diffusion limited": \
                    :class:`pybamm.sei.InterstitialDiffusionLimited`
                - "ec reaction limited": \
                    :class:`pybamm.sei.EcReactionLimited`
            * "SEI film resistance" : str
                Set the submodel for additional term in the overpotential due to SEI.
                The default value is "none" if the "SEI" option is "none", and
                "distributed" otherwise. This is because the "distributed" model is more
                complex than the model with no additional resistance, which adds
                unnecessary complexity if there is no SEI in the first place

                - "none": no additional resistance\

                    .. math::
                        \\eta_r = \\frac{F}{RT} * (\\phi_s - \\phi_e - U)

                - "distributed": properly included additional resistance term\

                    .. math::
                        \\eta_r = \\frac{F}{RT}
                        * (\\phi_s - \\phi_e - U - R_{sei} * L_{sei} * j)

                - "average": constant additional resistance term (approximation to the \
                    true model). This model can give similar results to the \
                    "distributed" case without needing to make j an algebraic state\

                    .. math::
                        \\eta_r = \\frac{F}{RT}
                        * (\\phi_s - \\phi_e - U - R_{sei} * L_{sei} * \\frac{I}{aL})
            * "SEI porosity change" : str
                Whether to include porosity change due to SEI formation, can be "false"
                (default) or "true".
            * "side reactions" : list
                Contains a list of any side reactions to include. Default is []. If this
                list is not empty (i.e. side reactions are included in the model), then
                "surface form" cannot be 'false'.
            * "surface form" : str
                Whether to use the surface formulation of the problem. Can be "false"
                (default), "differential" or "algebraic".
            * "thermal" : str
                Sets the thermal model to use. Can be "isothermal" (default), "lumped",
                "x-lumped", or "x-full".
            * "total interfacial current density as a state" : str
                Whether to make a state for the total interfacial current density and
                solve an algebraic equation for it. Default is "false", unless "SEI film
                resistance" is distributed in which case it is automatically set to
                "true".

    **Extends:** :class:`dict`
    """

    def __init__(self, extra_options):
        self.possible_options = {
            "surface form": ["false", "differential", "algebraic"],
            "convection": ["none", "uniform transverse", "full transverse"],
            "current collector": [
                "uniform",
                "potential pair",
                "potential pair quite conductive",
            ],
            "dimensionality": [0, 1, 2],
            "interfacial surface area": ["constant", "varying"],
            "thermal": ["isothermal", "lumped", "x-lumped", "x-full"],
            "cell geometry": ["arbitrary", "pouch"],
            "SEI": [
                "none",
                "constant",
                "reaction limited",
                "solvent-diffusion limited",
                "electron-migration limited",
                "interstitial-diffusion limited",
                "ec reaction limited",
            ],
            "SEI film resistance": ["none", "distributed", "average"],
            "SEI porosity change": ["true", "false"],
            "lithium plating": ["none", "reversible", "irreversible"],
            "loss of active material": ["none", "negative", "positive", "both"],
            "operating mode": ["current", "voltage", "power"],
            "particle cracking": [
                "none",
                "no cracking",
                "negative",
                "positive",
                "both",
            ],
            "particle": [
                "Fickian diffusion",
                "fast diffusion",
                "uniform profile",
                "quadratic profile",
                "quartic profile",
            ],
            "particle shape": ["spherical", "user", "no particles"],
            "electrolyte conductivity": [
                "default",
                "full",
                "leading order",
                "composite",
                "integrated",
            ],
            "total interfacial current density as a state": ["true", "false"],
        }

        default_options = {
            "operating mode": "current",
            "dimensionality": 0,
            "surface form": "false",
            "convection": "none",
            "side reactions": [],
            "interfacial surface area": "constant",
            "current collector": "uniform",
            "particle": "Fickian diffusion",
            "particle shape": "spherical",
            "electrolyte conductivity": "default",
            "thermal": "isothermal",
            "cell geometry": "none",
            "external submodels": [],
            "SEI": "none",
            "lithium plating": "none",
            "SEI porosity change": "false",
            "loss of active material": "none",
            "working electrode": "none",
            "particle cracking": "none",
            "total interfacial current density as a state": "false",
        }

        # Change the default for cell geometry based on which thermal option is provided
        extra_options = extra_options or {}
        thermal_option = extra_options.get("thermal", "none")
        # return "none" if option not given
        if thermal_option in ["none", "isothermal", "lumped"]:
            default_options["cell geometry"] = "arbitrary"
        else:
            default_options["cell geometry"] = "pouch"
        # The "cell geometry" option will still be overridden by extra_options if
        # provided

        # Change the default for SEI film resistance based on which SEI option is
        # provided
        # extra_options = extra_options or {}
        sei_option = extra_options.get("SEI", "none")
        # return "none" if option not given
        if sei_option == "none":
            default_options["SEI film resistance"] = "none"
        else:
            default_options["SEI film resistance"] = "distributed"
        # The "SEI film resistance" option will still be overridden by extra_options if
        # provided

        options = pybamm.FuzzyDict(default_options)
        # any extra options overwrite the default options
        for name, opt in extra_options.items():
            if name in default_options:
                options[name] = opt
            else:
                raise pybamm.OptionError(
                    "Option '{}' not recognised. Best matches are {}".format(
                        name, options.get_best_matches(name)
                    )
                )

        # If "SEI film resistance" is "distributed" then "total interfacial current
        # density as a state" must be "true"
        if options["SEI film resistance"] == "distributed":
            options["total interfacial current density as a state"] = "true"
            # Check that extra_options did not try to provide a clashing option
            if (
                extra_options.get("total interfacial current density as a state")
                == "false"
            ):
                raise pybamm.OptionError(
                    "If 'sei film resistance' is 'distributed' then 'total interfacial "
                    "current density as a state' must be 'true'"
                )

        # Some standard checks to make sure options are compatible
        if options["SEI porosity change"] in [True, False]:
            raise pybamm.OptionError(
                "SEI porosity change must now be given in string format "
                "('true' or 'false')"
            )

        if options["dimensionality"] == 0:
            if options["current collector"] not in ["uniform"]:
                raise pybamm.OptionError(
                    "current collector model must be uniform in 0D model"
                )
            if options["convection"] == "full transverse":
                raise pybamm.OptionError(
                    "cannot have transverse convection in 0D model"
                )

        if options["particle"] == "fast diffusion":
            raise NotImplementedError(
                "The 'fast diffusion' option has been renamed. "
                "Use 'uniform profile' instead."
            )

        if options["thermal"] == "x-lumped" and options["dimensionality"] == 1:
            warnings.warn(
                "1+1D Thermal models are only valid if both tabs are "
                "placed at the top of the cell."
            )

        for option, value in options.items():
            if (
                option == "side reactions"
                or option == "external submodels"
                or option == "working electrode"
            ):
                pass
            elif value not in self.possible_options[option]:
                if not (option == "operating mode" and callable(value)):
                    raise pybamm.OptionError(
                        f"\n'{value}' is not recognized in option '{option}'. "
                        f"Possible values are {self.possible_options[option]}"
                    )

        super().__init__(options.items())

    def print_options(self):
        for key, value in self.items():
            if key in self.possible_options.keys():
                print(f"{key!r}: {value!r} (possible: {self.possible_options[key]!r})")
            else:
                print(f"{key!r}: {value!r}")

    def print_detailed_options(self):
        print(self.__doc__)


class BaseBatteryModel(pybamm.BaseModel):
    """
    Base model class with some default settings and required variables
    **Extends:** :class:`pybamm.BaseModel`
    """

    def __init__(self, options=None, name="Unnamed battery model"):
        super().__init__(name)
        self.options = options
        self.submodels = {}
        self._built = False
        self._built_fundamental_and_external = False

    @property
    def default_parameter_values(self):
        # Default parameter values
        # Lion parameters left as default parameter set for tests
        return pybamm.ParameterValues(chemistry=pybamm.parameter_sets.Marquis2019)

    @property
    def default_geometry(self):
        return pybamm.battery_geometry(
            current_collector_dimension=self.options["dimensionality"]
        )

    @property
    def default_var_pts(self):
        var = pybamm.standard_spatial_vars
        base_var_pts = {
            var.x_n: 20,
            var.x_s: 20,
            var.x_p: 20,
            var.r_n: 30,
            var.r_p: 30,
            var.y: 10,
            var.z: 10,
        }
        # Reduce the default points for 2D current collectors
        if self.options["dimensionality"] == 2:
            base_var_pts.update({var.x_n: 10, var.x_s: 10, var.x_p: 10})
        return base_var_pts

    @property
    def default_submesh_types(self):
        base_submeshes = {
            "negative electrode": pybamm.MeshGenerator(pybamm.Uniform1DSubMesh),
            "separator": pybamm.MeshGenerator(pybamm.Uniform1DSubMesh),
            "positive electrode": pybamm.MeshGenerator(pybamm.Uniform1DSubMesh),
            "negative particle": pybamm.MeshGenerator(pybamm.Uniform1DSubMesh),
            "positive particle": pybamm.MeshGenerator(pybamm.Uniform1DSubMesh),
        }
        if self.options["dimensionality"] == 0:
            base_submeshes["current collector"] = pybamm.MeshGenerator(pybamm.SubMesh0D)
        elif self.options["dimensionality"] == 1:
            base_submeshes["current collector"] = pybamm.MeshGenerator(
                pybamm.Uniform1DSubMesh
            )
        elif self.options["dimensionality"] == 2:
            base_submeshes["current collector"] = pybamm.MeshGenerator(
                pybamm.ScikitUniform2DSubMesh
            )
        return base_submeshes

    @property
    def default_spatial_methods(self):
        base_spatial_methods = {
            "macroscale": pybamm.FiniteVolume(),
            "negative particle": pybamm.FiniteVolume(),
            "positive particle": pybamm.FiniteVolume(),
        }
        if self.options["dimensionality"] == 0:
            # 0D submesh - use base spatial method
            base_spatial_methods[
                "current collector"
            ] = pybamm.ZeroDimensionalSpatialMethod()
        elif self.options["dimensionality"] == 1:
            base_spatial_methods["current collector"] = pybamm.FiniteVolume()
        elif self.options["dimensionality"] == 2:
            base_spatial_methods["current collector"] = pybamm.ScikitFiniteElement()
        return base_spatial_methods

    @property
    def options(self):
        return self._options

    @options.setter
    def options(self, extra_options):
<<<<<<< HEAD
        default_options = {
            "operating mode": "current",
            "dimensionality": 0,
            "surface form": "false",
            "convection": "none",
            "side reactions": [],
            "interfacial surface area": "constant",
            "current collector": "uniform",
            "particle": "Fickian diffusion",
            "particle shape": "spherical",
            "electrolyte conductivity": "default",
            "thermal": "isothermal",
            "cell geometry": "none",
            "external submodels": [],
            "SEI": "none",
            "lithium plating": "none",
            "SEI porosity change": "false",
            "loss of active material": "none",
            "working electrode": "none",
            "particle cracking": "none",
            "total interfacial current density as a state": "false",
        }
        # Change the default for cell geometry based on which thermal option is provided
        extra_options = extra_options or {}
        thermal_option = extra_options.get(
            "thermal", "none"
        )  # return "none" if option not given
        if thermal_option in ["none", "isothermal", "lumped"]:
            default_options["cell geometry"] = "arbitrary"
        else:
            default_options["cell geometry"] = "pouch"
        # The "cell geometry" option will still be overridden by extra_options if
        # provided

        # Change the default for SEI film resistance based on which SEI option is
        # provided
        # extra_options = extra_options or {}
        sei_option = extra_options.get(
            "SEI", "none"
        )  # return "none" if option not given
        if sei_option == "none":
            default_options["SEI film resistance"] = "none"
        else:
            default_options["SEI film resistance"] = "distributed"
        # The "SEI film resistance" option will still be overridden by extra_options if
        # provided

        options = pybamm.FuzzyDict(default_options)
        # any extra options overwrite the default options
        for name, opt in extra_options.items():
            if name in default_options:
                options[name] = opt
            else:
                raise pybamm.OptionError(
                    "Option '{}' not recognised. Best matches are {}".format(
                        name, options.get_best_matches(name)
                    )
                )

        # If "SEI film resistance" is "distributed" then "total interfacial current
        # density as a state" must be "true"
        if options["SEI film resistance"] == "distributed":
            options["total interfacial current density as a state"] = "true"
            # Check that extra_options did not try to provide a clashing option
            if (
                extra_options.get("total interfacial current density as a state")
                == "false"
            ):
                raise pybamm.OptionError(
                    "If 'SEI film resistance' is 'distributed' then 'total interfacial "
                    "current density as a state' must be 'true'"
                )
=======
        options = Options(extra_options)
>>>>>>> 3de46154

        # Options that are incompatible with models
        if isinstance(self, pybamm.lithium_ion.BaseModel):
            if options["convection"] != "none":
                raise pybamm.OptionError(
                    "convection not implemented for lithium-ion models"
                )
            if (
                options["thermal"] in ["x-lumped", "x-full"]
                and options["cell geometry"] != "pouch"
            ):
                raise pybamm.OptionError(
                    options["thermal"] + " model must have pouch geometry."
                )
        if isinstance(self, pybamm.lead_acid.BaseModel):
            if options["thermal"] != "isothermal" and options["dimensionality"] != 0:
                raise pybamm.OptionError(
                    "Lead-acid models can only have thermal "
                    "effects if dimensionality is 0."
                )
            if options["SEI"] != "none" or options["SEI film resistance"] != "none":
                raise pybamm.OptionError("Lead-acid models cannot have SEI formation")
            if options["lithium plating"] != "none":
                raise pybamm.OptionError("Lead-acid models cannot have lithium plating")

        if (
            isinstance(self, (pybamm.lead_acid.LOQS, pybamm.lead_acid.Composite))
            and options["surface form"] == "false"
        ):
            if len(options["side reactions"]) > 0:
                raise pybamm.OptionError(
                    """must use surface formulation to solve {!s} with side reactions
                    """.format(
                        self
                    )
                )

        self._options = options

    def set_standard_output_variables(self):
        # Time
        self.variables.update(
            {
                "Time": pybamm.t,
                "Time [s]": pybamm.t * self.timescale,
                "Time [min]": pybamm.t * self.timescale / 60,
                "Time [h]": pybamm.t * self.timescale / 3600,
            }
        )

        # Spatial
        var = pybamm.standard_spatial_vars
        L_x = self.param.L_x
        L_z = self.param.L_z
        self.variables.update(
            {
                "x": var.x,
                "x [m]": var.x * L_x,
                "x_n": var.x_n,
                "x_n [m]": var.x_n * L_x,
                "x_s": var.x_s,
                "x_s [m]": var.x_s * L_x,
                "x_p": var.x_p,
                "x_p [m]": var.x_p * L_x,
            }
        )
        if self.options["dimensionality"] == 1:
            self.variables.update({"z": var.z, "z [m]": var.z * L_z})
        elif self.options["dimensionality"] == 2:
            # Note: both y and z are scaled with L_z
            self.variables.update(
                {"y": var.y, "y [m]": var.y * L_z, "z": var.z, "z [m]": var.z * L_z}
            )

        # Initialize "total reaction" variables
        # These will get populated by the "get_coupled_variables" methods, and then used
        # later by "set_rhs" or "set_algebraic", which ensures that we always have
        # added all the necessary variables by the time the sum is used
        self.variables.update(
            {
                "Sum of electrolyte reaction source terms": 0,
                "Sum of negative electrode electrolyte reaction source terms": 0,
                "Sum of positive electrode electrolyte reaction source terms": 0,
                "Sum of x-averaged negative electrode "
                "electrolyte reaction source terms": 0,
                "Sum of x-averaged positive electrode "
                "electrolyte reaction source terms": 0,
                "Sum of interfacial current densities": 0,
                "Sum of negative electrode interfacial current densities": 0,
                "Sum of positive electrode interfacial current densities": 0,
                "Sum of x-averaged negative electrode interfacial current densities": 0,
                "Sum of x-averaged positive electrode interfacial current densities": 0,
            }
        )

    def build_fundamental_and_external(self):
        # Get the fundamental variables
        for submodel_name, submodel in self.submodels.items():
            pybamm.logger.debug(
                "Getting fundamental variables for {} submodel ({})".format(
                    submodel_name, self.name
                )
            )
            self.variables.update(submodel.get_fundamental_variables())

        # Set the submodels that are external
        for sub in self.options["external submodels"]:
            self.submodels[sub].external = True

        # Set any external variables
        self.external_variables = []
        for submodel_name, submodel in self.submodels.items():
            pybamm.logger.debug(
                "Getting external variables for {} submodel ({})".format(
                    submodel_name, self.name
                )
            )
            external_variables = submodel.get_external_variables()

            self.external_variables += external_variables

        self._built_fundamental_and_external = True

    def build_coupled_variables(self):
        # Note: pybamm will try to get the coupled variables for the submodels in the
        # order they are set by the user. If this fails for a particular submodel,
        # return to it later and try again. If setting coupled variables fails and
        # there are no more submodels to try, raise an error.
        submodels = list(self.submodels.keys())
        count = 0
        # For this part the FuzzyDict of variables is briefly converted back into a
        # normal dictionary for speed with KeyErrors
        self._variables = dict(self._variables)
        while len(submodels) > 0:
            count += 1
            for submodel_name, submodel in self.submodels.items():
                if submodel_name in submodels:
                    pybamm.logger.debug(
                        "Getting coupled variables for {} submodel ({})".format(
                            submodel_name, self.name
                        )
                    )
                    try:
                        self.variables.update(
                            submodel.get_coupled_variables(self.variables)
                        )
                        submodels.remove(submodel_name)
                    except KeyError as key:
                        if len(submodels) == 1 or count == 100:
                            # no more submodels to try
                            raise pybamm.ModelError(
                                "Missing variable for submodel '{}': {}.\n".format(
                                    submodel_name, key
                                )
                                + "Check the selected "
                                "submodels provide all of the required variables."
                            )
                        else:
                            # try setting coupled variables on next loop through
                            pybamm.logger.debug(
                                "Can't find {}, trying other submodels first".format(
                                    key
                                )
                            )
        # Convert variables back into FuzzyDict
        self._variables = pybamm.FuzzyDict(self._variables)

    def build_model_equations(self):
        # Set model equations
        for submodel_name, submodel in self.submodels.items():
            if submodel.external is False:
                pybamm.logger.debug(
                    "Setting rhs for {} submodel ({})".format(submodel_name, self.name)
                )

                submodel.set_rhs(self.variables)
                pybamm.logger.debug(
                    "Setting algebraic for {} submodel ({})".format(
                        submodel_name, self.name
                    )
                )

                submodel.set_algebraic(self.variables)
                pybamm.logger.debug(
                    "Setting boundary conditions for {} submodel ({})".format(
                        submodel_name, self.name
                    )
                )

                submodel.set_boundary_conditions(self.variables)
                pybamm.logger.debug(
                    "Setting initial conditions for {} submodel ({})".format(
                        submodel_name, self.name
                    )
                )
                submodel.set_initial_conditions(self.variables)
                submodel.set_events(self.variables)
                pybamm.logger.debug(
                    "Updating {} submodel ({})".format(submodel_name, self.name)
                )
                self.update(submodel)
                self.check_no_repeated_keys()

    def build_model(self):

        # Check if already built
        if self._built:
            raise pybamm.ModelError(
                """Model already built. If you are adding a new submodel, try using
                `model.update` instead."""
            )

        pybamm.logger.info("Start building {}".format(self.name))

        if self._built_fundamental_and_external is False:
            self.build_fundamental_and_external()

        self.build_coupled_variables()

        self.build_model_equations()

        pybamm.logger.debug("Setting voltage variables ({})".format(self.name))
        self.set_voltage_variables()

        pybamm.logger.debug("Setting SoC variables ({})".format(self.name))
        self.set_soc_variables()

        pybamm.logger.debug("Setting degradation variables ({})".format(self.name))
        self.set_degradation_variables()

        # Massive hack for consistent delta_phi = phi_s - phi_e with SPMe
        # This needs to be corrected
        if isinstance(self, pybamm.lithium_ion.SPMe):
            for domain in ["Negative", "Positive"]:
                phi_s = self.variables[domain + " electrode potential"]
                phi_e = self.variables[domain + " electrolyte potential"]
                delta_phi = phi_s - phi_e
                s = self.submodels[domain.lower() + " interface"]
                var = s._get_standard_surface_potential_difference_variables(delta_phi)
                self.variables.update(var)

        self._built = True
        pybamm.logger.info("Finish building {}".format(self.name))

    def new_empty_copy(self):
        """ See :meth:`pybamm.BaseModel.new_empty_copy()` """
        new_model = self.__class__(name=self.name, options=self.options, build=False)
        new_model.use_jacobian = self.use_jacobian
        new_model.convert_to_format = self.convert_to_format
        new_model.timescale = self.timescale
        new_model.length_scales = self.length_scales
        return new_model

    def set_external_circuit_submodel(self):
        """
        Define how the external circuit defines the boundary conditions for the model,
        e.g. (not necessarily constant-) current, voltage, etc
        """
        if self.options["operating mode"] == "current":
            self.submodels["external circuit"] = pybamm.external_circuit.CurrentControl(
                self.param
            )
        elif self.options["operating mode"] == "voltage":
            self.submodels[
                "external circuit"
            ] = pybamm.external_circuit.VoltageFunctionControl(self.param)
        elif self.options["operating mode"] == "power":
            self.submodels[
                "external circuit"
            ] = pybamm.external_circuit.PowerFunctionControl(self.param)
        elif callable(self.options["operating mode"]):
            self.submodels[
                "external circuit"
            ] = pybamm.external_circuit.FunctionControl(
                self.param, self.options["operating mode"]
            )

    def set_tortuosity_submodels(self):
        self.submodels["electrolyte tortuosity"] = pybamm.tortuosity.Bruggeman(
            self.param, "Electrolyte"
        )
        self.submodels["electrode tortuosity"] = pybamm.tortuosity.Bruggeman(
            self.param, "Electrode"
        )

    def set_thermal_submodel(self):

        if self.options["thermal"] == "isothermal":
            thermal_submodel = pybamm.thermal.isothermal.Isothermal(self.param)

        elif self.options["thermal"] == "lumped":
            thermal_submodel = pybamm.thermal.Lumped(
                self.param,
                cc_dimension=self.options["dimensionality"],
                geometry=self.options["cell geometry"],
            )

        elif self.options["thermal"] == "x-lumped":
            if self.options["dimensionality"] == 0:
                # With 0D current collectors x-lumped is equivalent to lumped pouch
                thermal_submodel = pybamm.thermal.Lumped(self.param, geometry="pouch")
            elif self.options["dimensionality"] == 1:
                thermal_submodel = pybamm.thermal.pouch_cell.CurrentCollector1D(
                    self.param
                )
            elif self.options["dimensionality"] == 2:
                thermal_submodel = pybamm.thermal.pouch_cell.CurrentCollector2D(
                    self.param
                )

        elif self.options["thermal"] == "x-full":
            if self.options["dimensionality"] == 0:
                thermal_submodel = pybamm.thermal.OneDimensionalX(self.param)
            elif self.options["dimensionality"] == 1:
                raise NotImplementedError(
                    """X-full thermal submodels do not
                yet support 1D current collectors"""
                )
            elif self.options["dimensionality"] == 2:
                raise NotImplementedError(
                    """X-full thermal submodels do
                    not yet support 2D current collectors"""
                )

        self.submodels["thermal"] = thermal_submodel

    def set_current_collector_submodel(self):

        if self.options["current collector"] in ["uniform"]:
            submodel = pybamm.current_collector.Uniform(self.param)
        elif self.options["current collector"] == "potential pair":
            if self.options["dimensionality"] == 1:
                submodel = pybamm.current_collector.PotentialPair1plus1D(self.param)
            elif self.options["dimensionality"] == 2:
                submodel = pybamm.current_collector.PotentialPair2plus1D(self.param)
        self.submodels["current collector"] = submodel

    def set_voltage_variables(self):

        ocp_n = self.variables["Negative electrode open circuit potential"]
        ocp_p = self.variables["Positive electrode open circuit potential"]
        ocp_n_av = self.variables[
            "X-averaged negative electrode open circuit potential"
        ]
        ocp_p_av = self.variables[
            "X-averaged positive electrode open circuit potential"
        ]

        ocp_n_dim = self.variables["Negative electrode open circuit potential [V]"]
        ocp_p_dim = self.variables["Positive electrode open circuit potential [V]"]
        ocp_n_av_dim = self.variables[
            "X-averaged negative electrode open circuit potential [V]"
        ]
        ocp_p_av_dim = self.variables[
            "X-averaged positive electrode open circuit potential [V]"
        ]

        ocp_n_left = pybamm.boundary_value(ocp_n, "left")
        ocp_n_left_dim = pybamm.boundary_value(ocp_n_dim, "left")
        ocp_p_right = pybamm.boundary_value(ocp_p, "right")
        ocp_p_right_dim = pybamm.boundary_value(ocp_p_dim, "right")

        ocv_av = ocp_p_av - ocp_n_av
        ocv_av_dim = ocp_p_av_dim - ocp_n_av_dim
        ocv = ocp_p_right - ocp_n_left
        ocv_dim = ocp_p_right_dim - ocp_n_left_dim

        # overpotentials
        eta_r_n_av = self.variables[
            "X-averaged negative electrode reaction overpotential"
        ]
        eta_r_n_av_dim = self.variables[
            "X-averaged negative electrode reaction overpotential [V]"
        ]
        eta_r_p_av = self.variables[
            "X-averaged positive electrode reaction overpotential"
        ]
        eta_r_p_av_dim = self.variables[
            "X-averaged positive electrode reaction overpotential [V]"
        ]

        delta_phi_s_n_av = self.variables["X-averaged negative electrode ohmic losses"]
        delta_phi_s_n_av_dim = self.variables[
            "X-averaged negative electrode ohmic losses [V]"
        ]
        delta_phi_s_p_av = self.variables["X-averaged positive electrode ohmic losses"]
        delta_phi_s_p_av_dim = self.variables[
            "X-averaged positive electrode ohmic losses [V]"
        ]

        delta_phi_s_av = delta_phi_s_p_av - delta_phi_s_n_av
        delta_phi_s_av_dim = delta_phi_s_p_av_dim - delta_phi_s_n_av_dim

        eta_r_av = eta_r_p_av - eta_r_n_av
        eta_r_av_dim = eta_r_p_av_dim - eta_r_n_av_dim

        # SEI film overpotential
        eta_sei_n_av = self.variables[
            "X-averaged negative electrode SEI film overpotential"
        ]
        eta_sei_p_av = self.variables[
            "X-averaged positive electrode SEI film overpotential"
        ]
        eta_sei_n_av_dim = self.variables[
            "X-averaged negative electrode SEI film overpotential [V]"
        ]
        eta_sei_p_av_dim = self.variables[
            "X-averaged positive electrode SEI film overpotential [V]"
        ]
        eta_sei_av = eta_sei_n_av + eta_sei_p_av
        eta_sei_av_dim = eta_sei_n_av_dim + eta_sei_p_av_dim

        # TODO: add current collector losses to the voltage in 3D

        self.variables.update(
            {
                "X-averaged open circuit voltage": ocv_av,
                "Measured open circuit voltage": ocv,
                "X-averaged open circuit voltage [V]": ocv_av_dim,
                "Measured open circuit voltage [V]": ocv_dim,
                "X-averaged reaction overpotential": eta_r_av,
                "X-averaged reaction overpotential [V]": eta_r_av_dim,
                "X-averaged SEI film overpotential": eta_sei_av,
                "X-averaged SEI film overpotential [V]": eta_sei_av_dim,
                "X-averaged solid phase ohmic losses": delta_phi_s_av,
                "X-averaged solid phase ohmic losses [V]": delta_phi_s_av_dim,
            }
        )

        # Battery-wide variables
        V = self.variables["Terminal voltage"]
        V_dim = self.variables["Terminal voltage [V]"]
        eta_e_av_dim = self.variables["X-averaged electrolyte ohmic losses [V]"]
        eta_c_av_dim = self.variables["X-averaged concentration overpotential [V]"]
        num_cells = pybamm.Parameter(
            "Number of cells connected in series to make a battery"
        )
        self.variables.update(
            {
                "X-averaged battery open circuit voltage [V]": ocv_av_dim * num_cells,
                "Measured battery open circuit voltage [V]": ocv_dim * num_cells,
                "X-averaged battery reaction overpotential [V]": eta_r_av_dim
                * num_cells,
                "X-averaged battery solid phase ohmic losses [V]": delta_phi_s_av_dim
                * num_cells,
                "X-averaged battery electrolyte ohmic losses [V]": eta_e_av_dim
                * num_cells,
                "X-averaged battery concentration overpotential [V]": eta_c_av_dim
                * num_cells,
                "Battery voltage [V]": V_dim * num_cells,
            }
        )
        # Variables for calculating the equivalent circuit model (ECM) resistance
        # Need to compare OCV to initial value to capture this as an overpotential
        ocv_init = self.param.U_p(
            self.param.c_p_init(1), self.param.T_init
        ) - self.param.U_n(self.param.c_n_init(0), self.param.T_init)
        ocv_init_dim = (
            self.param.U_p_ref
            - self.param.U_n_ref
            + self.param.potential_scale * ocv_init
        )
        eta_ocv = ocv - ocv_init
        eta_ocv_dim = ocv_dim - ocv_init_dim
        # Current collector current density for working out euiqvalent resistance
        # based on Ohm's Law
        i_cc = self.variables["Current collector current density"]
        i_cc_dim = self.variables["Current collector current density [A.m-2]"]
        # ECM overvoltage is OCV minus terminal voltage
        v_ecm = ocv - V
        v_ecm_dim = ocv_dim - V_dim
        # Current collector area for turning resistivity into resistance
        A_cc = self.param.A_cc

        # Hack to avoid division by zero if i_cc is exactly zero
        # If i_cc is zero, i_cc_not_zero becomes 1. But multiplying by sign(i_cc) makes
        # the local resistance 'zero' (really, it's not defined when i_cc is zero)
        i_cc_not_zero = ((i_cc > 0) + (i_cc < 0)) * i_cc + (i_cc >= 0) * (i_cc <= 0)
        i_cc_dim_not_zero = ((i_cc_dim > 0) + (i_cc_dim < 0)) * i_cc_dim + (
            i_cc_dim >= 0
        ) * (i_cc_dim <= 0)

        self.variables.update(
            {
                "Change in measured open circuit voltage": eta_ocv,
                "Change in measured open circuit voltage [V]": eta_ocv_dim,
                "Local ECM resistance": pybamm.sign(i_cc)
                * v_ecm
                / (i_cc_not_zero * A_cc),
                "Local ECM resistance [Ohm]": pybamm.sign(i_cc)
                * v_ecm_dim
                / (i_cc_dim_not_zero * A_cc),
            }
        )

        # Cut-off voltage
        self.events.append(
            pybamm.Event(
                "Minimum voltage",
                V - self.param.voltage_low_cut,
                pybamm.EventType.TERMINATION,
            )
        )
        self.events.append(
            pybamm.Event(
                "Maximum voltage",
                V - self.param.voltage_high_cut,
                pybamm.EventType.TERMINATION,
            )
        )

        # Power
        I_dim = self.variables["Current [A]"]
        self.variables.update({"Terminal power [W]": I_dim * V_dim})

    def set_degradation_variables(self):
        """
        Set variables that quantify degradation.
        This function is overriden by the base battery models
        """
        pass

    def set_soc_variables(self):
        """
        Set variables relating to the state of charge.
        This function is overriden by the base battery models
        """
        pass

    def process_parameters_and_discretise(self, symbol, parameter_values, disc):
        """
        Process parameters and discretise a symbol using supplied parameter values
        and discretisation. Note: care should be taken if using spatial operators
        on dimensional symbols. Operators in pybamm are written in non-dimensional
        form, so may need to be scaled by the appropriate length scale. It is
        recommended to use this method on non-dimensional symbols.

        Parameters
        ----------
        symbol : :class:`pybamm.Symbol`
            Symbol to be processed
        parameter_values : :class:`pybamm.ParameterValues`
            The parameter values to use during processing
        disc : :class:`pybamm.Discretisation`
            The discrisation to use

        Returns
        -------
        :class:`pybamm.Symbol`
            Processed symbol
        """
        # Set y slices
        if disc.y_slices == {}:
            variables = list(self.rhs.keys()) + list(self.algebraic.keys())
            disc.set_variable_slices(variables)

        # Set boundary condtions (also requires setting parameter values)
        if disc.bcs == {}:
            self.boundary_conditions = parameter_values.process_boundary_conditions(
                self
            )
            disc.bcs = disc.process_boundary_conditions(self)

        # Process
        param_symbol = parameter_values.process_symbol(symbol)
        disc_symbol = disc.process_symbol(param_symbol)

        return disc_symbol<|MERGE_RESOLUTION|>--- conflicted
+++ resolved
@@ -405,82 +405,7 @@
 
     @options.setter
     def options(self, extra_options):
-<<<<<<< HEAD
-        default_options = {
-            "operating mode": "current",
-            "dimensionality": 0,
-            "surface form": "false",
-            "convection": "none",
-            "side reactions": [],
-            "interfacial surface area": "constant",
-            "current collector": "uniform",
-            "particle": "Fickian diffusion",
-            "particle shape": "spherical",
-            "electrolyte conductivity": "default",
-            "thermal": "isothermal",
-            "cell geometry": "none",
-            "external submodels": [],
-            "SEI": "none",
-            "lithium plating": "none",
-            "SEI porosity change": "false",
-            "loss of active material": "none",
-            "working electrode": "none",
-            "particle cracking": "none",
-            "total interfacial current density as a state": "false",
-        }
-        # Change the default for cell geometry based on which thermal option is provided
-        extra_options = extra_options or {}
-        thermal_option = extra_options.get(
-            "thermal", "none"
-        )  # return "none" if option not given
-        if thermal_option in ["none", "isothermal", "lumped"]:
-            default_options["cell geometry"] = "arbitrary"
-        else:
-            default_options["cell geometry"] = "pouch"
-        # The "cell geometry" option will still be overridden by extra_options if
-        # provided
-
-        # Change the default for SEI film resistance based on which SEI option is
-        # provided
-        # extra_options = extra_options or {}
-        sei_option = extra_options.get(
-            "SEI", "none"
-        )  # return "none" if option not given
-        if sei_option == "none":
-            default_options["SEI film resistance"] = "none"
-        else:
-            default_options["SEI film resistance"] = "distributed"
-        # The "SEI film resistance" option will still be overridden by extra_options if
-        # provided
-
-        options = pybamm.FuzzyDict(default_options)
-        # any extra options overwrite the default options
-        for name, opt in extra_options.items():
-            if name in default_options:
-                options[name] = opt
-            else:
-                raise pybamm.OptionError(
-                    "Option '{}' not recognised. Best matches are {}".format(
-                        name, options.get_best_matches(name)
-                    )
-                )
-
-        # If "SEI film resistance" is "distributed" then "total interfacial current
-        # density as a state" must be "true"
-        if options["SEI film resistance"] == "distributed":
-            options["total interfacial current density as a state"] = "true"
-            # Check that extra_options did not try to provide a clashing option
-            if (
-                extra_options.get("total interfacial current density as a state")
-                == "false"
-            ):
-                raise pybamm.OptionError(
-                    "If 'SEI film resistance' is 'distributed' then 'total interfacial "
-                    "current density as a state' must be 'true'"
-                )
-=======
         options = Options(extra_options)
->>>>>>> 3de46154
 
         # Options that are incompatible with models
         if isinstance(self, pybamm.lithium_ion.BaseModel):
