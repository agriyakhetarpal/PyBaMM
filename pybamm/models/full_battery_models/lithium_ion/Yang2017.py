--- conflicted
+++ resolved
@@ -7,7 +7,7 @@
         options = {
             "sei": "ec reaction limited",
             "sei film resistance": "distributed",
-            "sei porosity change": "true",
+            "SEI porosity change": "true",
             "lithium plating": "irreversible",
             "lithium plating porosity change": "true",
         }
@@ -16,27 +16,7 @@
 
     @property
     def default_parameter_values(self):
-<<<<<<< HEAD
         return pybamm.ParameterValues(chemistry=pybamm.parameter_sets.Yang2017)
 
 
-# import pybamm
-# from .spme import SPMe
 
-# class Yang2017(SPMe):
-# def __init__(self, options=None, name="Yang2017", build=True):
-# options = {
-# "sei": "ec reaction limited",
-# "sei film resistance": "distributed",
-# "sei porosity change": "true",
-# "lithium plating": "irreversible",
-# "lithium plating porosity change": "true",
-# }
-# super().__init__(options=options, name=name)
-# pybamm.citations.register("Yang2017")
-# @property
-# def default_parameter_values(self):
-# return pybamm.ParameterValues(chemistry=pybamm.parameter_sets.Yang2017)
-=======
-        return pybamm.ParameterValues(chemistry=pybamm.parameter_sets.Yang2017)
->>>>>>> 79298fbd
