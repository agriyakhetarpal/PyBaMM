#
# Single Particle Model (SPM)
#
import pybamm
from .base_lithium_ion_model import BaseModel


class SPM(BaseModel):
    """Single Particle Model (SPM) of a lithium-ion battery, from [1]_.

    Parameters
    ----------
    options : dict, optional
        A dictionary of options to be passed to the model.
    name : str, optional
        The name of the model.
    build :  bool, optional
        Whether to build the model on instantiation. Default is True. Setting this
        option to False allows users to change any number of the submodels before
        building the complete model (submodels cannot be changed after the model is
        built).

    References
    ----------
    .. [1] SG Marquis, V Sulzer, R Timms, CP Please and SJ Chapman. “An asymptotic
           derivation of a single particle model with electrolyte”. Journal of The
           Electrochemical Society, 166(15):A3693–A3706, 2019

    **Extends:** :class:`pybamm.lithium_ion.BaseModel`
    """

    def __init__(self, options=None, name="Single Particle Model", build=True):
        super().__init__(options, name)
        # For degradation models we use the "x-average" form since this is a
        # reduced-order model with uniform current density in the electrodes
        self.x_average = True

        self.set_external_circuit_submodel()
        self.set_porosity_submodel()
        self.set_crack_submodel()
        self.set_active_material_submodel()
        self.set_tortuosity_submodels()
        self.set_convection_submodel()
        self.set_interfacial_submodel()
        self.set_other_reaction_submodels_to_zero()
        self.set_particle_submodel()
        self.set_solid_submodel()
        self.set_electrolyte_submodel()
        self.set_thermal_submodel()
        self.set_current_collector_submodel()

        self.set_sei_submodel()
        self.set_lithium_plating_submodel()

        if self.half_cell:
            # This also removes "negative electrode" submodels, so should be done last
            self.set_li_metal_counter_electrode_submodels()

        if build:
            self.build_model()

        if self.__class__ != "MPM":
            pybamm.citations.register("Marquis2019")

    def set_convection_submodel(self):

        self.submodels[
            "through-cell convection"
        ] = pybamm.convection.through_cell.NoConvection(self.param, self.options)
        self.submodels[
            "transverse convection"
        ] = pybamm.convection.transverse.NoConvection(self.param, self.options)

    def set_interfacial_submodel(self):

        if self.options["surface form"] == "false":
            self.submodels["negative interface"] = pybamm.interface.InverseButlerVolmer(
                self.param, "Negative", "lithium-ion main", self.options
            )
            self.submodels["positive interface"] = pybamm.interface.InverseButlerVolmer(
                self.param, "Positive", "lithium-ion main", self.options
            )
            self.submodels[
                "negative interface current"
            ] = pybamm.interface.CurrentForInverseButlerVolmer(
                self.param, "Negative", "lithium-ion main", self.options
            )
            self.submodels[
                "positive interface current"
            ] = pybamm.interface.CurrentForInverseButlerVolmer(
                self.param, "Positive", "lithium-ion main", self.options
            )
        else:
            self.submodels["negative interface"] = pybamm.interface.ButlerVolmer(
                self.param, "Negative", "lithium-ion main", self.options
            )

            self.submodels["positive interface"] = pybamm.interface.ButlerVolmer(
                self.param, "Positive", "lithium-ion main", self.options
            )

    def set_particle_submodel(self):
        if isinstance(self.options["particle"], str):
            particle_left = self.options["particle"]
            particle_right = self.options["particle"]
        else:
            particle_left, particle_right = self.options["particle"]
        for particle_side, domain in [
            [particle_left, "Negative"],
            [particle_right, "Positive"],
        ]:
            if particle_side == "Fickian diffusion":
                self.submodels[
                    domain.lower() + " particle"
                ] = pybamm.particle.no_distribution.XAveragedFickianDiffusion(
                    self.param, domain
                )
            elif particle_side in [
                "uniform profile",
                "quadratic profile",
                "quartic profile",
            ]:
                self.submodels[
                    domain.lower() + " particle"
                ] = pybamm.particle.no_distribution.XAveragedPolynomialProfile(
                    self.param, domain, particle_side
                )

    def set_solid_submodel(self):

        self.submodels[
            "negative electrode potential"
        ] = pybamm.electrode.ohm.LeadingOrder(
            self.param, "Negative", options=self.options
        )
        self.submodels[
            "positive electrode potential"
        ] = pybamm.electrode.ohm.LeadingOrder(
            self.param, "Positive", options=self.options
        )

    def set_electrolyte_submodel(self):

        surf_form = pybamm.electrolyte_conductivity.surface_potential_form

        if self.options["electrolyte conductivity"] not in ["default", "leading order"]:
            raise pybamm.OptionError(
                "electrolyte conductivity '{}' not suitable for SPM".format(
                    self.options["electrolyte conductivity"]
                )
            )

        if self.options["surface form"] == "false":
            self.submodels[
<<<<<<< HEAD
                "electrolyte conductivity"
            ] = pybamm.electrolyte_conductivity.LeadingOrder(self.param)
            surf_model = surf_form.Explicit
=======
                "leading-order electrolyte conductivity"
            ] = pybamm.electrolyte_conductivity.LeadingOrder(
                self.param, options=self.options
            )

>>>>>>> bfd4df33
        elif self.options["surface form"] == "differential":
            surf_model = surf_form.LeadingOrderDifferential
        elif self.options["surface form"] == "algebraic":
            surf_model = surf_form.LeadingOrderAlgebraic

        for domain in ["Negative", "Positive"]:
            self.submodels[
                domain.lower() + " surface potential difference"
            ] = surf_model(self.param, domain)

        self.submodels[
            "electrolyte diffusion"
        ] = pybamm.electrolyte_diffusion.ConstantConcentration(self.param, self.options)<|MERGE_RESOLUTION|>--- conflicted
+++ resolved
@@ -152,17 +152,11 @@
 
         if self.options["surface form"] == "false":
             self.submodels[
-<<<<<<< HEAD
-                "electrolyte conductivity"
-            ] = pybamm.electrolyte_conductivity.LeadingOrder(self.param)
-            surf_model = surf_form.Explicit
-=======
                 "leading-order electrolyte conductivity"
             ] = pybamm.electrolyte_conductivity.LeadingOrder(
                 self.param, options=self.options
             )
-
->>>>>>> bfd4df33
+            surf_model = surf_form.Explicit
         elif self.options["surface form"] == "differential":
             surf_model = surf_form.LeadingOrderDifferential
         elif self.options["surface form"] == "algebraic":
