#
# Single Particle Model (SPM)
#
import pybamm
from .base_lithium_ion_model import BaseModel


class SPM(BaseModel):
    """Single Particle Model (SPM) of a lithium-ion battery, from [1]_.

    Parameters
    ----------
    options : dict, optional
        A dictionary of options to be passed to the model.
    name : str, optional
        The name of the model.
    build :  bool, optional
        Whether to build the model on instantiation. Default is True. Setting this
        option to False allows users to change any number of the submodels before
        building the complete model (submodels cannot be changed after the model is
        built).
    Examples
    --------
    >>> import pybamm
    >>> model = pybamm.lithium_ion.SPM()
    >>> model.name
    'Single Particle Model'

    References
    ----------
    .. [1] SG Marquis, V Sulzer, R Timms, CP Please and SJ Chapman. “An asymptotic
           derivation of a single particle model with electrolyte”. Journal of The
           Electrochemical Society, 166(15):A3693–A3706, 2019

    **Extends:** :class:`pybamm.lithium_ion.BaseModel`
    """

    def __init__(self, options=None, name="Single Particle Model", build=True):
        # Use 'algebraic' surface form if non-default kinetics are used
        options = options or {}
        kinetics = options.get("intercalation kinetics")
        surface_form = options.get("surface form")
        if kinetics is not None and surface_form is None:
            options["surface form"] = "algebraic"

        # For degradation models we use the "x-average" form since this is a
        # reduced-order model with uniform current density in the electrodes
        self.x_average = True

<<<<<<< HEAD
        self.set_external_circuit_submodel()
        self.set_porosity_submodel()
        self.set_interface_utilisation_submodel()
        self.set_crack_submodel()
        self.set_active_material_submodel()
        self.set_transport_efficiency_submodels()
        self.set_convection_submodel()
        self.set_intercalation_kinetics_submodel()
        self.set_other_reaction_submodels_to_zero()
        self.set_particle_submodel()
        self.set_solid_submodel()
        self.set_electrolyte_submodel()
        self.set_thermal_submodel()
        self.set_current_collector_submodel()

        self.set_sei_submodel()
        self.set_lithium_plating_submodel()
        self.set_total_kinetics_submodel()

        if self.half_cell:
            # This also removes "negative electrode" submodels, so should be done last
            self.set_li_metal_counter_electrode_submodels()

        if build:
            self.build_model()
=======
        super().__init__(options, name, build=build)
>>>>>>> 0abd4f53

        if self.__class__ != "MPM":
            pybamm.citations.register("Marquis2019")

    def set_convection_submodel(self):

        self.submodels[
            "through-cell convection"
        ] = pybamm.convection.through_cell.NoConvection(self.param, self.options)
        self.submodels[
            "transverse convection"
        ] = pybamm.convection.transverse.NoConvection(self.param, self.options)

    def set_intercalation_kinetics_submodel(self):

        for domain in ["negative", "positive"]:
            if self.options["surface form"] == "false":
                self.submodels[
                    f"{domain} interface"
                ] = self.inverse_intercalation_kinetics(
                    self.param, domain, "lithium-ion main", self.options
                )
                self.submodels[
                    f"{domain} interface current"
                ] = pybamm.kinetics.CurrentForInverseButlerVolmer(
                    self.param, domain, "lithium-ion main", self.options
                )
            else:
                intercalation_kinetics = self.get_intercalation_kinetics(domain)
                phases = self.options.phase_number_to_names(
                    getattr(self.options, domain)["particle phases"]
                )
                for phase in ["primary", "secondary"]:
                    # Add kinetics for each phase included in the options
                    # If a phase is not included, add "NoReaction"
                    if phase in phases:
                        submod = intercalation_kinetics(
                            self.param, domain, "lithium-ion main", self.options, phase
                        )
                    else:
                        submod = pybamm.kinetics.NoReaction(
                            self.param, domain, "lithium-ion main", phase
                        )

                    self.submodels[f"{domain} {phase} interface"] = submod

    def set_particle_submodel(self):
        for domain in ["negative", "positive"]:
            particle = getattr(self.options, domain)["particle"]
            phases = self.options.phase_number_to_names(
                getattr(self.options, domain)["particle phases"]
            )
            for phase in phases:
                if particle == "Fickian diffusion":
                    submod = pybamm.particle.no_distribution.XAveragedFickianDiffusion(
                        self.param, domain, self.options, phase
                    )
                elif particle in [
                    "uniform profile",
                    "quadratic profile",
                    "quartic profile",
                ]:
                    submod = pybamm.particle.no_distribution.XAveragedPolynomialProfile(
                        self.param, domain, particle, self.options, phase
                    )
                self.submodels[f"{domain} {phase} particle"] = submod

    def set_solid_submodel(self):

        self.submodels[
            "negative electrode potential"
        ] = pybamm.electrode.ohm.LeadingOrder(
            self.param, "Negative", options=self.options
        )
        self.submodels[
            "positive electrode potential"
        ] = pybamm.electrode.ohm.LeadingOrder(
            self.param, "Positive", options=self.options
        )

    def set_electrolyte_submodel(self):

        surf_form = pybamm.electrolyte_conductivity.surface_potential_form

        if self.options["electrolyte conductivity"] not in ["default", "leading order"]:
            raise pybamm.OptionError(
                "electrolyte conductivity '{}' not suitable for SPM".format(
                    self.options["electrolyte conductivity"]
                )
            )

        if self.options["surface form"] == "false" or self.half_cell:
            self.submodels[
                "leading-order electrolyte conductivity"
            ] = pybamm.electrolyte_conductivity.LeadingOrder(
                self.param, options=self.options
            )
        if self.options["surface form"] == "false":
            surf_model = surf_form.Explicit
        elif self.options["surface form"] == "differential":
            surf_model = surf_form.LeadingOrderDifferential
        elif self.options["surface form"] == "algebraic":
            surf_model = surf_form.LeadingOrderAlgebraic

        for domain in ["Negative", "Positive"]:
            self.submodels[
                domain.lower() + " surface potential difference"
            ] = surf_model(self.param, domain)

        self.submodels[
            "electrolyte diffusion"
        ] = pybamm.electrolyte_diffusion.ConstantConcentration(self.param, self.options)<|MERGE_RESOLUTION|>--- conflicted
+++ resolved
@@ -47,35 +47,7 @@
         # reduced-order model with uniform current density in the electrodes
         self.x_average = True
 
-<<<<<<< HEAD
-        self.set_external_circuit_submodel()
-        self.set_porosity_submodel()
-        self.set_interface_utilisation_submodel()
-        self.set_crack_submodel()
-        self.set_active_material_submodel()
-        self.set_transport_efficiency_submodels()
-        self.set_convection_submodel()
-        self.set_intercalation_kinetics_submodel()
-        self.set_other_reaction_submodels_to_zero()
-        self.set_particle_submodel()
-        self.set_solid_submodel()
-        self.set_electrolyte_submodel()
-        self.set_thermal_submodel()
-        self.set_current_collector_submodel()
-
-        self.set_sei_submodel()
-        self.set_lithium_plating_submodel()
-        self.set_total_kinetics_submodel()
-
-        if self.half_cell:
-            # This also removes "negative electrode" submodels, so should be done last
-            self.set_li_metal_counter_electrode_submodels()
-
-        if build:
-            self.build_model()
-=======
         super().__init__(options, name, build=build)
->>>>>>> 0abd4f53
 
         if self.__class__ != "MPM":
             pybamm.citations.register("Marquis2019")
