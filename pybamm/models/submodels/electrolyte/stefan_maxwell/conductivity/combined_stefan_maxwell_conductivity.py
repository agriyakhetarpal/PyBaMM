#
# Class for the combined electrolyte potential employing stefan-maxwell
#
import pybamm
from .base_stefan_maxwell_conductivity import BaseModel


class CombinedOrder(BaseModel):
    """Class for conservation of charge in the electrolyte employing the
    Stefan-Maxwell constitutive equations. (Combined refers to a combined
    leading and first-order expression from the asymptotic reduction)

    Parameters
    ----------
    param : parameter class
        The parameters to use for this submodel


    **Extends:** :class:`pybamm.BaseStefanMaxwellConductivity`
    """

    def __init__(self, param, domain=None):
        super().__init__(param, domain)

    def get_coupled_variables(self, variables):
        # NOTE: the heavy use of Broadcast and outer in this method is mainly so
        # that products are handled correctly when using 1 or 2D current collector
        # models. In standard 1D battery models outer behaves as a normal multiply.
        # In the future, multiply will automatically handle switching between
        # normal multiply and outer products as appropriate.

        i_boundary_cc = variables["Current collector current density"]
        c_e = variables["Electrolyte concentration"]
        c_e_av = variables["Average electrolyte concentration"]
        ocp_n_av = variables["Average negative electrode open circuit potential"]
        eta_r_n_av = variables["Average negative electrode reaction overpotential"]
        phi_s_n_av = variables["Average negative electrode potential"]
        eps_n_av = variables["Average negative electrode porosity"]
        eps_s_av = variables["Average separator porosity"]
        eps_p_av = variables["Average positive electrode porosity"]

        c_e_n, c_e_s, c_e_p = c_e.orphans

        param = self.param
        l_n = param.l_n
        l_p = param.l_p
        x_n = pybamm.standard_spatial_vars.x_n
        x_s = pybamm.standard_spatial_vars.x_s
        x_p = pybamm.standard_spatial_vars.x_p

        # bulk conductivities
        kappa_n_av = param.kappa_e(c_e_av) * eps_n_av ** param.b
        kappa_s_av = param.kappa_e(c_e_av) * eps_s_av ** param.b
        kappa_p_av = param.kappa_e(c_e_av) * eps_p_av ** param.b

        chi_av = param.chi(c_e_av)

        # electrolyte current
        i_e_n = pybamm.outer(i_boundary_cc, x_n / l_n)
        i_e_s = pybamm.Broadcast(i_boundary_cc, ["separator"], broadcast_type="primary")
        i_e_p = pybamm.outer(i_boundary_cc, (1 - x_p) / l_p)
        i_e = pybamm.Concatenation(i_e_n, i_e_s, i_e_p)

        # electrolyte potential
        phi_e_const = (
            -ocp_n_av
            - eta_r_n_av
            + phi_s_n_av
<<<<<<< HEAD
            - chi_av
            * pybamm.average(
                pybamm.Function(
                    np.log,
                    c_e_n
                    / pybamm.Broadcast(
                        c_e_av, ["negative electrode"], broadcast_type="primary"
                    ),
                )
            )
=======
            - chi_av * pybamm.average(pybamm.log(c_e_n / c_e_av))
>>>>>>> 96e99f07
            - (
                (i_boundary_cc * param.C_e * l_n / param.gamma_e)
                * (1 / (3 * kappa_n_av) - 1 / kappa_s_av)
            )
        )

        phi_e_n = (
<<<<<<< HEAD
            pybamm.Broadcast(
                phi_e_const, ["negative electrode"], broadcast_type="primary"
            )
            + chi_av
            * pybamm.Function(
                np.log,
                c_e_n
                / pybamm.Broadcast(
                    c_e_av, ["negative electrode"], broadcast_type="primary"
                ),
            )
            - pybamm.outer(
                i_boundary_cc * (param.C_e / param.gamma_e) / kappa_n_av,
                (x_n ** 2 - l_n ** 2) / 2,
            )
            - pybamm.outer(
                i_boundary_cc * (param.C_e / param.gamma_e) / kappa_s_av,
                pybamm.Broadcast(l_n, ["negative electrode"], broadcast_type="primary"),
            )
        )

        phi_e_s = (
            pybamm.Broadcast(phi_e_const, ["separator"], broadcast_type="primary")
            + chi_av
            * pybamm.Function(
                np.log,
                c_e_s
                / pybamm.Broadcast(c_e_av, ["separator"], broadcast_type="primary"),
            )
            - pybamm.outer(i_boundary_cc * param.C_e / param.gamma_e / kappa_s_av, x_s)
        )

        phi_e_p = (
            pybamm.Broadcast(
                phi_e_const, ["positive electrode"], broadcast_type="primary"
            )
            + chi_av
            * pybamm.Function(
                np.log,
                c_e_p
                / pybamm.Broadcast(
                    c_e_av, ["positive electrode"], broadcast_type="primary"
                ),
            )
            - pybamm.outer(
                i_boundary_cc * (param.C_e / param.gamma_e) / kappa_p_av,
                (x_p * (2 - x_p) + l_p ** 2 - 1) / (2 * l_p),
            )
            - pybamm.outer(
                i_boundary_cc * (param.C_e / param.gamma_e) / kappa_s_av,
                pybamm.Broadcast(
                    1 - l_p, ["positive electrode"], broadcast_type="primary"
                ),
=======
            phi_e_const
            + chi_av * pybamm.log(c_e_n / c_e_av)
            - (i_boundary_cc * param.C_e / param.gamma_e)
            * ((x_n ** 2 - l_n ** 2) / (2 * kappa_n_av * l_n) + l_n / kappa_s_av)
        )

        phi_e_s = (
            phi_e_const
            + chi_av * pybamm.log(c_e_s / c_e_av)
            - (i_boundary_cc * param.C_e / param.gamma_e) * (x_s / kappa_s_av)
        )

        phi_e_p = (
            phi_e_const
            + chi_av * pybamm.log(c_e_p / c_e_av)
            - (i_boundary_cc * param.C_e / param.gamma_e)
            * (
                (x_p * (2 - x_p) + l_p ** 2 - 1) / (2 * kappa_p_av * l_p)
                + (1 - l_p) / kappa_s_av
>>>>>>> 96e99f07
            )
        )

        phi_e = pybamm.Concatenation(phi_e_n, phi_e_s, phi_e_p)
        phi_e_av = pybamm.average(phi_e)

        # concentration overpotential
        eta_c_av = chi_av * (
<<<<<<< HEAD
            pybamm.average(
                pybamm.Function(
                    np.log,
                    c_e_p
                    / pybamm.Broadcast(
                        c_e_av, ["positive electrode"], broadcast_type="primary"
                    ),
                )
            )
            - pybamm.average(
                pybamm.Function(
                    np.log,
                    c_e_n
                    / pybamm.Broadcast(
                        c_e_av, ["negative electrode"], broadcast_type="primary"
                    ),
                )
            )
=======
            pybamm.average(pybamm.log(c_e_p / c_e_av))
            - pybamm.average(pybamm.log(c_e_n / c_e_av))
>>>>>>> 96e99f07
        )

        # average electrolyte ohmic losses
        delta_phi_e_av = -(param.C_e * i_boundary_cc / param.gamma_e) * (
            param.l_n / (3 * kappa_n_av)
            + param.l_s / (kappa_s_av)
            + param.l_p / (3 * kappa_p_av)
        )

        variables.update(self._get_standard_potential_variables(phi_e, phi_e_av))
        variables.update(self._get_standard_current_variables(i_e))
        variables.update(self._get_split_overpotential(eta_c_av, delta_phi_e_av))

        return variables<|MERGE_RESOLUTION|>--- conflicted
+++ resolved
@@ -66,7 +66,6 @@
             -ocp_n_av
             - eta_r_n_av
             + phi_s_n_av
-<<<<<<< HEAD
             - chi_av
             * pybamm.average(
                 pybamm.Function(
@@ -77,9 +76,6 @@
                     ),
                 )
             )
-=======
-            - chi_av * pybamm.average(pybamm.log(c_e_n / c_e_av))
->>>>>>> 96e99f07
             - (
                 (i_boundary_cc * param.C_e * l_n / param.gamma_e)
                 * (1 / (3 * kappa_n_av) - 1 / kappa_s_av)
@@ -87,7 +83,6 @@
         )
 
         phi_e_n = (
-<<<<<<< HEAD
             pybamm.Broadcast(
                 phi_e_const, ["negative electrode"], broadcast_type="primary"
             )
@@ -141,27 +136,6 @@
                 pybamm.Broadcast(
                     1 - l_p, ["positive electrode"], broadcast_type="primary"
                 ),
-=======
-            phi_e_const
-            + chi_av * pybamm.log(c_e_n / c_e_av)
-            - (i_boundary_cc * param.C_e / param.gamma_e)
-            * ((x_n ** 2 - l_n ** 2) / (2 * kappa_n_av * l_n) + l_n / kappa_s_av)
-        )
-
-        phi_e_s = (
-            phi_e_const
-            + chi_av * pybamm.log(c_e_s / c_e_av)
-            - (i_boundary_cc * param.C_e / param.gamma_e) * (x_s / kappa_s_av)
-        )
-
-        phi_e_p = (
-            phi_e_const
-            + chi_av * pybamm.log(c_e_p / c_e_av)
-            - (i_boundary_cc * param.C_e / param.gamma_e)
-            * (
-                (x_p * (2 - x_p) + l_p ** 2 - 1) / (2 * kappa_p_av * l_p)
-                + (1 - l_p) / kappa_s_av
->>>>>>> 96e99f07
             )
         )
 
@@ -170,7 +144,6 @@
 
         # concentration overpotential
         eta_c_av = chi_av * (
-<<<<<<< HEAD
             pybamm.average(
                 pybamm.Function(
                     np.log,
@@ -189,10 +162,6 @@
                     ),
                 )
             )
-=======
-            pybamm.average(pybamm.log(c_e_p / c_e_av))
-            - pybamm.average(pybamm.log(c_e_n / c_e_av))
->>>>>>> 96e99f07
         )
 
         # average electrolyte ohmic losses
