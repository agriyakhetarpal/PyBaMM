--- conflicted
+++ resolved
@@ -9,9 +9,6 @@
     """
     Class for SEI growth.
 
-<<<<<<< HEAD
-    **Extends:** :class:`pybamm.sei.BaseModel`
-=======
     Most of the models are from section 5.6.4 of the thesis of
     Scott Marquis (Marquis, S. G. (2020). Long-term degradation of lithium-ion batteries
     (Doctoral dissertation, University of Oxford)), and references therein
@@ -19,7 +16,8 @@
     The ec reaction limited model is from: Yang, Xiao-Guang, et al. "Modeling of lithium
     plating induced aging of lithium-ion batteries: Transition from linear to nonlinear
     aging." Journal of Power Sources 360 (2017): 28-40.
->>>>>>> 14040748
+    
+    **Extends:** :class:`pybamm.sei.BaseModel`
 
     Parameters
     ----------
