--- conflicted
+++ resolved
@@ -60,32 +60,6 @@
 
         "-----------------------------------------------------------------------------"
         "Submodels"
-<<<<<<< HEAD
-
-        # Leading-order model
-        loqs_model = pybamm.lead_acid.LOQS()
-        self.update(loqs_model)
-        # Label variables as leading-order
-        self.variables = {
-            name + " (leading-order)": var for name, var in self.variables.items()
-        }
-
-        # Interfacial current density
-        int_curr_model = pybamm.interface.InterfacialCurrent(param)
-        j_vars = int_curr_model.get_homogeneous_interfacial_current()
-        self.variables.update(j_vars)
-
-        # Porosity
-        j = j_vars["Interfacial current density"]
-        porosity_model = pybamm.porosity.Standard(param)
-        porosity_model.set_differential_system(eps, j)
-        self.update(porosity_model)
-
-        # Electrolyte concentration
-        eleclyte_conc_model = pybamm.electrolyte_diffusion.StefanMaxwell(param)
-        eleclyte_conc_model.set_differential_system(c_e, self.variables)
-        self.update(eleclyte_conc_model)
-=======
         # Leading order model
         leading_order_model = pybamm.lead_acid.LOQS()
 
@@ -112,35 +86,11 @@
         eleclyte_conc_model.set_differential_system(c_e, reactions, epsilon=eps)
 
         self.update(leading_order_model, porosity_model, eleclyte_conc_model)
->>>>>>> b4a9330d
 
         "-----------------------------------------------------------------------------"
         "Post-Processing"
 
         # Exchange-current density
-<<<<<<< HEAD
-        j0_vars = int_curr_model.get_exchange_current_densities(
-            self.variables, intercalation=False
-        )
-        self.variables.update(j0_vars)
-
-        # Potentials
-        pot_model = pybamm.potential.Potential(param)
-        c_e_n = self.variables["Negative electrolyte concentration"]
-        c_e_p = self.variables["Positive electrolyte concentration"]
-        ocp_vars = pot_model.get_open_circuit_potentials(c_e_n, c_e_p)
-        eta_r_vars = pot_model.get_reaction_overpotentials(self.variables, "current")
-        self.variables.update({**ocp_vars, **eta_r_vars})
-
-        # Electrolyte current
-        eleclyte_current_model = pybamm.electrolyte_current.MacInnesStefanMaxwell(param)
-        elyte_vars = eleclyte_current_model.get_explicit_combined(self.variables)
-        self.variables.update(elyte_vars)
-
-        # Electrode
-        electrode_model = pybamm.electrode.Ohm(param)
-        electrode_vars = electrode_model.get_explicit_leading_order(self.variables)
-=======
         neg = ["negative electrode"]
         pos = ["positive electrode"]
         c_e_n, _, c_e_p = c_e.orphans
@@ -178,5 +128,4 @@
         electrode_vars = electrode_model.get_explicit_combined(
             ocp_p, eta_r_p, phi_e, eps0
         )
->>>>>>> b4a9330d
         self.variables.update(electrode_vars)