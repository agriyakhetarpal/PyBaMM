--- conflicted
+++ resolved
@@ -18,17 +18,12 @@
         super().__init__()
 
         # Variables
-<<<<<<< HEAD
-        c_n = pybamm.Variable("Particle concentration", domain="negative particle")
-        c_p = pybamm.Variable("Particle concentration", domain="positive particle")
-=======
         c_n = pybamm.Variable(
             "Negative particle concentration", domain="negative particle"
         )
         c_p = pybamm.Variable(
             "Positive particle concentration", domain="positive particle"
         )
->>>>>>> 144cb5de
 
         # Parameters
         sp = pybamm.standard_parameters
@@ -74,11 +69,7 @@
             "cn_surf": c_n_surf,
             "cp_surf": c_p_surf,
             "V": V,
-<<<<<<< HEAD
-        }
-=======
         }
 
         # Cut-off if either concentration goes negative
-        self.events = [pybamm.Function(np.min, c_n), pybamm.Function(np.min, c_p)]
->>>>>>> 144cb5de
+        self.events = [pybamm.Function(np.min, c_n), pybamm.Function(np.min, c_p)]