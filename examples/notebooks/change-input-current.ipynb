{
 "cells": [
  {
   "cell_type": "markdown",
   "metadata": {},
   "source": [
    "# Changing the input current when solving PyBaMM models\n",
    "\n",
    "This notebook shows you how to change the input current when solving PyBaMM models. It also explains how to load in current data from a file, and how to add a user-defined current function. For more examples of different drive cycles see [here](https://github.com/pybamm-team/PyBaMM/tree/master/results/drive_cycles).\n",
    "\n",
    "### Table of Contents\n",
    "1. [Constant current](#constant)\n",
    "1. [Loading in current data](#data)\n",
    "1. [Adding your own current function](#function)"
   ]
  },
  {
   "cell_type": "markdown",
   "metadata": {},
   "source": [
    "## Constant current  <a name=\"constant\"></a>\n",
    "\n",
    "In this notebook we will use the SPM as the example model, and change the input current from the default option. If you are not familiar with running a model in PyBaMM, please see [this](./models/SPM.ipynb) notebook for more details.\n",
    "\n",
    "In PyBaMM, the current function is set using the parameter \"Current function [A]\". Below we load the SPM with the default parameters, and then change the the current function to be an input parameter, so that we can change it easily later."
   ]
  },
  {
   "cell_type": "code",
   "execution_count": 1,
   "metadata": {},
   "outputs": [
    {
     "name": "stdout",
     "output_type": "stream",
     "text": [
      "\u001b[33mWARNING: You are using pip version 20.1.1; however, version 20.2 is available.\n",
      "You should consider upgrading via the '/home/ferranbrosa/PyBaMM/env/bin/python -m pip install --upgrade pip' command.\u001b[0m\n",
      "Note: you may need to restart the kernel to use updated packages.\n"
     ]
    }
   ],
   "source": [
    "%pip install pybamm -q    # install PyBaMM if it is not installed\n",
    "import pybamm\n",
    "import numpy as np\n",
    "import os\n",
    "os.chdir(pybamm.__path__[0]+'/..')\n",
    "\n",
    "# create the model\n",
    "model = pybamm.lithium_ion.DFN()\n",
    "\n",
    "# set the default model geometry\n",
    "geometry = model.default_geometry\n",
    "\n",
    "# set the default model parameters\n",
    "param = model.default_parameter_values\n",
    "\n",
    "# change the current function to be an input parameter\n",
    "param[\"Current function [A]\"] = \"[input]\""
   ]
  },
  {
   "cell_type": "markdown",
   "metadata": {},
   "source": [
    "We can now solve the model in the usual way, with a 1.6A current"
   ]
  },
  {
   "cell_type": "code",
   "execution_count": 2,
   "metadata": {
    "scrolled": true
   },
   "outputs": [
    {
     "data": {
      "application/vnd.jupyter.widget-view+json": {
       "model_id": "55b83465a9ea4937bfd3444fa7198460",
       "version_major": 2,
       "version_minor": 0
      },
      "text/plain": [
       "interactive(children=(FloatSlider(value=0.0, description='t', max=600.0, step=6.0), Output()), _dom_classes=('…"
      ]
     },
     "metadata": {},
     "output_type": "display_data"
    }
   ],
   "source": [
    "# set the parameters for the model and the geometry\n",
    "param.process_model(model)\n",
    "param.process_geometry(geometry)\n",
    "\n",
    "# mesh the domains\n",
    "mesh = pybamm.Mesh(geometry, model.default_submesh_types, model.default_var_pts)\n",
    "\n",
    "# discretise the model equations\n",
    "disc = pybamm.Discretisation(mesh, model.default_spatial_methods)\n",
    "disc.process_model(model)\n",
    "\n",
    "# Solve the model at the given time points\n",
    "solver = pybamm.CasadiSolver()\n",
    "t_eval = np.linspace(0, 600, 300)\n",
    "solution = solver.solve(model, t_eval, inputs={\"Current function [A]\": 1.6})\n",
    "\n",
    "# plot\n",
    "quick_plot = pybamm.QuickPlot(solution)\n",
    "quick_plot.dynamic_plot();"
   ]
  },
  {
   "cell_type": "markdown",
   "metadata": {},
   "source": [
    "PyBaMM can also simulate rest behaviour by setting the current function to zero:"
   ]
  },
  {
   "cell_type": "code",
   "execution_count": 3,
   "metadata": {},
   "outputs": [
    {
     "data": {
      "application/vnd.jupyter.widget-view+json": {
       "model_id": "b827d913896b418caf161f6d8ee9df92",
       "version_major": 2,
       "version_minor": 0
      },
      "text/plain": [
       "interactive(children=(FloatSlider(value=0.0, description='t', max=600.0, step=6.0), Output()), _dom_classes=('…"
      ]
     },
     "metadata": {},
     "output_type": "display_data"
    }
   ],
   "source": [
    "# Solve the model at the given time points\n",
    "solution = solver.solve(model, t_eval, inputs={\"Current function [A]\": 0})\n",
    "\n",
    "# plot\n",
    "quick_plot = pybamm.QuickPlot(solution)\n",
    "quick_plot.dynamic_plot();"
   ]
  },
  {
   "cell_type": "markdown",
   "metadata": {},
   "source": [
    "## Loading in current data <a name=\"data\"></a>\n",
    "\n",
    "To run drive cycles from data we can create an interpolant and pass it as the current function. "
   ]
  },
  {
   "cell_type": "code",
   "execution_count": 4,
   "metadata": {},
   "outputs": [
    {
     "data": {
      "application/vnd.jupyter.widget-view+json": {
       "model_id": "64e6f94728be4ef5bfec800bc26f0768",
       "version_major": 2,
       "version_minor": 0
      },
      "text/plain": [
       "interactive(children=(FloatSlider(value=0.0, description='t', max=600.0, step=6.0), Output()), _dom_classes=('…"
      ]
     },
     "metadata": {},
     "output_type": "display_data"
    }
   ],
   "source": [
    "import pandas as pd    # needed to read the csv data file\n",
    "\n",
    "model = pybamm.lithium_ion.DFN()\n",
    "\n",
    "# create geometry\n",
    "geometry = model.default_geometry\n",
    "\n",
    "# import drive cycle from file\n",
    "drive_cycle = pd.read_csv(\"pybamm/input/drive_cycles/US06.csv\", comment=\"#\", header=None).to_numpy()\n",
    "\n",
    "# load parameter values\n",
    "param = model.default_parameter_values\n",
    "\n",
    "# create interpolant\n",
    "timescale = param.evaluate(model.timescale)\n",
    "current_interpolant = pybamm.Interpolant(drive_cycle, timescale * pybamm.t)\n",
    "\n",
    "# set drive cycle and process model and geometry\n",
    "param[\"Current function [A]\"] = current_interpolant\n",
    "param.process_model(model)\n",
    "param.process_geometry(geometry)\n",
    "\n",
    "# set mesh\n",
    "mesh = pybamm.Mesh(geometry, model.default_submesh_types, model.default_var_pts)\n",
    "\n",
    "# discretise model\n",
    "disc = pybamm.Discretisation(mesh, model.default_spatial_methods)\n",
    "disc.process_model(model)\n",
    "\n",
    "# simulate US06 drive cycle (duration 600 seconds)\n",
    "t_eval = np.linspace(0, 600, 600)\n",
    "solution = solver.solve(model, t_eval)\n",
    "\n",
    "# plot\n",
    "quick_plot = pybamm.QuickPlot(solution)\n",
    "quick_plot.dynamic_plot();"
   ]
  },
  {
   "cell_type": "markdown",
   "metadata": {},
   "source": [
    "Note that some solvers try to evaluate the model equations at a very large value of `t` during the first step. This may raise a warning if the time requested by the solver is outside of the range of the data provided. However, this does not affect the solve since this large timestep is rejected by the solver, and a suitable shorter initial step is taken."
   ]
  },
  {
   "cell_type": "markdown",
   "metadata": {},
   "source": [
    "## Adding your own current function <a name=\"function\"></a>\n",
    "\n",
    "A user defined current function can be passed to any model by specifying either a function or a set of data points for interpolation.\n",
    "\n",
    "For example, you may want to simulate a sinusoidal current with amplitude A and freqency omega. In order to do so you must first define the method"
   ]
  },
  {
   "cell_type": "code",
   "execution_count": 5,
   "metadata": {},
   "outputs": [],
   "source": [
    "# create user-defined function\n",
    "def my_fun(A, omega):\n",
    "    def current(t):\n",
    "        return A * pybamm.sin(2 * np.pi * omega * t)\n",
    "    \n",
    "    return current"
   ]
  },
  {
   "cell_type": "markdown",
   "metadata": {},
   "source": [
    "Note that the function returns a function which takes the input time.\n",
    "Then the model may be loaded and the \"Current function\" parameter updated to `my_fun` called with a specific value of `A` and `omega`"
   ]
  },
  {
   "cell_type": "code",
   "execution_count": 6,
   "metadata": {},
   "outputs": [],
   "source": [
    "model = pybamm.lithium_ion.SPM()\n",
    "\n",
    "# create geometry\n",
    "geometry = model.default_geometry\n",
    "\n",
    "# load default parameter values\n",
    "param = model.default_parameter_values\n",
    "\n",
    "# set user defined current function\n",
    "A = pybamm.electrical_parameters.I_typ\n",
    "omega = 0.1\n",
    "param[\"Current function [A]\"] = my_fun(A,omega)\n",
    "\n",
    "# process model and geometry\n",
    "param.process_model(model)\n",
    "param.process_geometry(geometry)"
   ]
  },
  {
   "cell_type": "markdown",
   "metadata": {},
   "source": [
    "Note that when `my_fun` is evaluated with `A` and `omega`, this creates a new function `current(t)` which can then be used in the expression tree. The model may then be solved in the usual way"
   ]
  },
  {
   "cell_type": "code",
   "execution_count": 7,
   "metadata": {},
   "outputs": [
    {
     "data": {
      "application/vnd.jupyter.widget-view+json": {
       "model_id": "c2a1fdc7aa5246aaa9543650d96894ca",
       "version_major": 2,
       "version_minor": 0
      },
      "text/plain": [
       "interactive(children=(FloatSlider(value=0.0, description='t', max=30.0, step=0.3), Output()), _dom_classes=('w…"
      ]
     },
     "metadata": {},
     "output_type": "display_data"
    }
   ],
   "source": [
    "# set mesh\n",
    "mesh = pybamm.Mesh(geometry, model.default_submesh_types, model.default_var_pts)\n",
    "\n",
    "# discretise model\n",
    "disc = pybamm.Discretisation(mesh, model.default_spatial_methods)\n",
    "disc.process_model(model)\n",
    "\n",
    "# Example: simulate for 30 seconds\n",
    "simulation_time = 30  # end time in seconds\n",
    "npts = int(50 * simulation_time * omega)  # need enough timesteps to resolve output\n",
    "t_eval = np.linspace(0, simulation_time, npts)\n",
    "solution = model.default_solver.solve(model, t_eval)\n",
    "label = [\"Frequency: {} Hz\".format(omega)]\n",
    "\n",
    "# plot current and voltage\n",
    "output_variables = [\"Current [A]\", \"Terminal voltage [V]\"]\n",
    "quick_plot = pybamm.QuickPlot(solution, output_variables, label)\n",
    "quick_plot.dynamic_plot();"
   ]
  },
  {
   "cell_type": "code",
   "execution_count": null,
   "metadata": {},
   "outputs": [],
   "source": []
  }
 ],
 "metadata": {
  "kernelspec": {
   "display_name": "PyBaMM development (env)",
   "language": "python",
   "name": "pybamm-dev"
  },
  "language_info": {
   "codemirror_mode": {
    "name": "ipython",
    "version": 3
   },
   "file_extension": ".py",
   "mimetype": "text/x-python",
   "name": "python",
   "nbconvert_exporter": "python",
   "pygments_lexer": "ipython3",
<<<<<<< HEAD
=======
   "version": "3.6.8"
>>>>>>> 4e4e1ab8
  }
 },
 "nbformat": 4,
 "nbformat_minor": 2
}<|MERGE_RESOLUTION|>--- conflicted
+++ resolved
@@ -34,8 +34,8 @@
      "name": "stdout",
      "output_type": "stream",
      "text": [
-      "\u001b[33mWARNING: You are using pip version 20.1.1; however, version 20.2 is available.\n",
-      "You should consider upgrading via the '/home/ferranbrosa/PyBaMM/env/bin/python -m pip install --upgrade pip' command.\u001b[0m\n",
+      "\u001b[33mWARNING: You are using pip version 20.1.1; however, version 20.2.1 is available.\n",
+      "You should consider upgrading via the '/home/aishine/GEM/PyBaMM/env/bin/python3.7 -m pip install --upgrade pip' command.\u001b[0m\n",
       "Note: you may need to restart the kernel to use updated packages.\n"
      ]
     }
@@ -77,7 +77,7 @@
     {
      "data": {
       "application/vnd.jupyter.widget-view+json": {
-       "model_id": "55b83465a9ea4937bfd3444fa7198460",
+       "model_id": "840f7112290543358c85df74b0134b53",
        "version_major": 2,
        "version_minor": 0
       },
@@ -126,7 +126,7 @@
     {
      "data": {
       "application/vnd.jupyter.widget-view+json": {
-       "model_id": "b827d913896b418caf161f6d8ee9df92",
+       "model_id": "6fd9ce3cdc6a46669bbc2a16f7bdea05",
        "version_major": 2,
        "version_minor": 0
       },
@@ -164,7 +164,7 @@
     {
      "data": {
       "application/vnd.jupyter.widget-view+json": {
-       "model_id": "64e6f94728be4ef5bfec800bc26f0768",
+       "model_id": "c972fe46495040929bc202dfb076cc80",
        "version_major": 2,
        "version_minor": 0
       },
@@ -294,7 +294,7 @@
     {
      "data": {
       "application/vnd.jupyter.widget-view+json": {
-       "model_id": "c2a1fdc7aa5246aaa9543650d96894ca",
+       "model_id": "5644fea75c094052819f71eb0f20047e",
        "version_major": 2,
        "version_minor": 0
       },
@@ -337,9 +337,9 @@
  ],
  "metadata": {
   "kernelspec": {
-   "display_name": "PyBaMM development (env)",
+   "display_name": "Python 3",
    "language": "python",
-   "name": "pybamm-dev"
+   "name": "python3"
   },
   "language_info": {
    "codemirror_mode": {
@@ -351,10 +351,7 @@
    "name": "python",
    "nbconvert_exporter": "python",
    "pygments_lexer": "ipython3",
-<<<<<<< HEAD
-=======
-   "version": "3.6.8"
->>>>>>> 4e4e1ab8
+   "version": "3.7.8"
   }
  },
  "nbformat": 4,
