--- conflicted
+++ resolved
@@ -383,13 +383,6 @@
    ]
   },
   {
-<<<<<<< HEAD
-   "cell_type": "code",
-   "execution_count": null,
-   "metadata": {},
-   "outputs": [],
-   "source": []
-=======
    "cell_type": "markdown",
    "metadata": {},
    "source": [
@@ -416,7 +409,6 @@
    "source": [
     "pybamm.print_citations()"
    ]
->>>>>>> 57ab11df
   }
  ],
  "metadata": {
