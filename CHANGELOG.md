# [Unreleased](https://github.com/pybamm-team/PyBaMM/)

## Features
<<<<<<< HEAD

- `nbqa` added as pre-commit hook for formatting of jupyter notebooks. ([#3110](https://github.com/pybamm-team/PyBaMM/pull/3110))

## Optimizations

- Improved `Nox` CI - Packed `ENV_VARS` in a function ([#3082](https://github.com/pybamm-team/PyBaMM/pull/3082)), default & `pre-commit` sessions ([#3084](https://github.com/pybamm-team/PyBaMM/pull/3084))

## Breaking changes

- PyBaMM now has optional dependencies that can be installed with the pattern `pip install pybamm[option]` e.g. `pybamm[plot]` ([#3044](https://github.com/pybamm-team/PyBaMM/pull/3044))
- `pybamm_install_jax` is deprecated. It is now replaced with `pybamm[jax]` ([#3163](https://github.com/pybamm-team/PyBaMM/pull/3163))
=======

- Double-layer capacity can now be provided as a function of temperature ([#3174](https://github.com/pybamm-team/PyBaMM/pull/3174))
>>>>>>> f588f208

## Bug fixes

- Parameters in `Prada2013` have been updated to better match those given in the paper, which is a 2.3 Ah cell, instead of the mix-and-match with the 1.1 Ah cell from Lain2019.
- Error generated when invalid parameter values are passed.
- Thevenin() model is now constructed with standard variables: `Time [s], Time [min], Time [h]` ([#3143](https://github.com/pybamm-team/PyBaMM/pull/3143))
<<<<<<< HEAD
- Fix SEI Example Notebook ([#3166](https://github.com/pybamm-team/PyBaMM/pull/3166))
=======

## Breaking changes

- PyBaMM now has optional dependencies that can be installed with the pattern `pip install pybamm[option]` e.g. `pybamm[plot]` ([#3044](https://github.com/pybamm-team/PyBaMM/pull/3044))
>>>>>>> f588f208

# [v23.5](https://github.com/pybamm-team/PyBaMM/tree/v23.5) - 2023-06-18

## Features

- Enable multithreading in IDAKLU solver ([#2947](https://github.com/pybamm-team/PyBaMM/pull/2947))
- If a solution contains cycles and steps, the cycle number and step number are now saved when `solution.save_data()` is called ([#2931](https://github.com/pybamm-team/PyBaMM/pull/2931))
- Experiments can now be given a `start_time` to define when each step should be triggered ([#2616](https://github.com/pybamm-team/PyBaMM/pull/2616))

## Optimizations

- Test `JaxSolver`'s compatibility with Python `3.8`, `3.9`, `3.10`, and `3.11` ([#2958](https://github.com/pybamm-team/PyBaMM/pull/2958))
- Update Jax (0.4.8) and JaxLib (0.4.7) compatibility ([#2927](https://github.com/pybamm-team/PyBaMM/pull/2927))
- Migrate from `tox=3.28` to `nox` ([#3005](https://github.com/pybamm-team/PyBaMM/pull/3005))
- Removed `importlib_metadata` as a required dependency for user installations ([#3050](https://github.com/pybamm-team/PyBaMM/pull/3050))

## Bug fixes

- Realign 'count' increment in CasadiSolver.\_integrate() ([#2986](https://github.com/pybamm-team/PyBaMM/pull/2986))
- Fix `pybamm_install_odes` and update the required SUNDIALS version ([#2958](https://github.com/pybamm-team/PyBaMM/pull/2958))
- Fixed a bug where all data included in a BPX was incorrectly assumed to be given as a function of time.([#2957](https://github.com/pybamm-team/PyBaMM/pull/2957))
- Remove brew install for Mac from the recommended developer installation options for SUNDIALS ([#2925](https://github.com/pybamm-team/PyBaMM/pull/2925))
- Fix `bpx.py` to correctly generate parameters for "lumped" thermal model ([#2860](https://github.com/pybamm-team/PyBaMM/issues/2860))

## Breaking changes

- Deprecate functionality to load parameter set from a csv file. Parameter sets must now be provided as python dictionaries ([#2959](https://github.com/pybamm-team/PyBaMM/pull/2959))
- Tox support for Installation & testing has now been replaced by Nox ([#3005](https://github.com/pybamm-team/PyBaMM/pull/3005))

# [v23.4.1](https://github.com/pybamm-team/PyBaMM/tree/v23.4) - 2023-05-01

## Bug fixes

- Fixed a performance regression introduced by citation tags ([#2862](https://github.com/pybamm-team/PyBaMM/pull/2862)). Citations tags functionality is removed for now.

# [v23.4](https://github.com/pybamm-team/PyBaMM/tree/v23.4) - 2023-04-30

## Features

- Added verbose logging to `pybamm.print_citations()` and citation tags for the `pybamm.Citations` class so that users can now see where the citations were registered when running simulations ([#2862](https://github.com/pybamm-team/PyBaMM/pull/2862))
- Updated to casadi 3.6, which required some changes to the casadi integrator ([#2859](https://github.com/pybamm-team/PyBaMM/pull/2859))
- PyBaMM is now natively supported on Apple silicon chips (`M1/M2`) ([#2435](https://github.com/pybamm-team/PyBaMM/pull/2435))
- PyBaMM is now supported on Python `3.10` and `3.11` ([#2435](https://github.com/pybamm-team/PyBaMM/pull/2435))

## Optimizations

- Fixed deprecated `interp2d` method by switching to `xarray.DataArray` as the backend for `ProcessedVariable` ([#2907](https://github.com/pybamm-team/PyBaMM/pull/2907))

## Bug fixes

- Initial conditions for sensitivity equations calculated correctly ([#2920](https://github.com/pybamm-team/PyBaMM/pull/2920))
- Parameter sets can now contain the key "chemistry", and will ignore its value (this previously would give errors in some cases) ([#2901](https://github.com/pybamm-team/PyBaMM/pull/2901))
- Fixed keyerror on "all" when getting sensitivities from IDAKLU solver([#2883](https://github.com/pybamm-team/PyBaMM/pull/2883))
- Fixed a bug in the discretisation of initial conditions of a scaled variable ([#2856](https://github.com/pybamm-team/PyBaMM/pull/2856))

## Breaking changes

- Made `Jupyter` a development only dependency. Now `Jupyter` would not be a required dependency for users while installing `PyBaMM`. ([#2846](https://github.com/pybamm-team/PyBaMM/pull/2846))

# [v23.3](https://github.com/pybamm-team/PyBaMM/tree/v23.3) - 2023-03-31

## Features

- Added option to limit the number of integrators stored in CasadiSolver, which is particularly relevant when running simulations back-to-back [#2823](https://github.com/pybamm-team/PyBaMM/pull/2823)
- Added new variables, related to electrode balance, for the `ElectrodeSOH` model ([#2807](https://github.com/pybamm-team/PyBaMM/pull/2807))
- Added method to calculate maximum theoretical energy. ([#2777](https://github.com/pybamm-team/PyBaMM/pull/2777)) and add to summary variables ([#2781](https://github.com/pybamm-team/PyBaMM/pull/2781))
- Renamed "Terminal voltage [V]" to just "Voltage [V]". "Terminal voltage [V]" can still be used and will return the same value as "Voltage [V]". ([#2740](https://github.com/pybamm-team/PyBaMM/pull/2740))
- Added "Negative electrode surface potential difference at separator interface [V]", which is the value of the surface potential difference (`phi_s - phi_e`) at the anode/separator interface, commonly controlled in fast-charging algorithms to avoid plating. Also added "Positive electrode surface potential difference at separator interface [V]". ([#2740](https://github.com/pybamm-team/PyBaMM/pull/2740))
- Added "Bulk open-circuit voltage [V]", which is the open-circuit voltage as calculated from the bulk particle concentrations. The old variable "Measured open circuit voltage [V]", which referred to the open-circuit potential as calculated from the surface particle concentrations, has been renamed to "Surface open-circuit voltage [V]". ([#2740](https://github.com/pybamm-team/PyBaMM/pull/2740)) "Bulk open-circuit voltage [V]" was briefly named "Open-circuit voltage [V]", but this was changed in ([#2845](https://github.com/pybamm-team/PyBaMM/pull/2845))
- Added an example for `plot_voltage_components`, explaining what the different voltage components are. ([#2740](https://github.com/pybamm-team/PyBaMM/pull/2740))

## Bug fixes

- Fix non-deteministic outcome of some tests in the test suite ([#2844](https://github.com/pybamm-team/PyBaMM/pull/2844))
- Fixed excessive RAM consumption when running multiple simulations ([#2823](https://github.com/pybamm-team/PyBaMM/pull/2823))
- Fixed use of `last_state` as `starting_solution` in `Simulation.solve()` ([#2822](https://github.com/pybamm-team/PyBaMM/pull/2822))
- Fixed a bug where variable bounds could not contain `InputParameters` ([#2795](https://github.com/pybamm-team/PyBaMM/pull/2795))
- Improved `model.latexify()` to have a cleaner and more readable output ([#2764](https://github.com/pybamm-team/PyBaMM/pull/2764))
- Fixed electrolyte conservation in the case of concentration-dependent transference number ([#2758](https://github.com/pybamm-team/PyBaMM/pull/2758))
- Fixed `plot_voltage_components` so that the sum of overpotentials is now equal to the voltage ([#2740](https://github.com/pybamm-team/PyBaMM/pull/2740))

## Optimizations

- Migrated to [Lychee](https://github.com/lycheeverse/lychee-action) workflow for checking URLs ([#2734](https://github.com/pybamm-team/PyBaMM/pull/2734))

## Breaking changes

- `ElectrodeSOH.solve` now returns a `{str: float}` dict instead of a `pybamm.Solution` object (to avoid having to do `.data[0]` every time). In any code that uses `sol = ElectrodeSOH.solve()`, `sol[key].data[0]` should be replaced with `sol[key]`. ([#2779](https://github.com/pybamm-team/PyBaMM/pull/2779))
- Removed "... cation signed stoichiometry" and "... electrons in reaction" parameters, they are now hardcoded. ([#2778](https://github.com/pybamm-team/PyBaMM/pull/2778))
- When using `solver.step()`, the first time point in the step is shifted by `pybamm.settings.step_start_offset` (default 1 ns) to avoid having duplicate times in the solution steps from the end of one step and the start of the next. ([#2773](https://github.com/pybamm-team/PyBaMM/pull/2773))
- Renamed "Measured open circuit voltage [V]" to "Surface open-circuit voltage [V]". This variable was calculated from surface particle concentrations, and hence "hid" the overpotential from particle gradients. The new variable "Bulk open-circuit voltage [V]" is calculated from bulk particle concentrations instead. ([#2740](https://github.com/pybamm-team/PyBaMM/pull/2740))
- Renamed all references to "open circuit" to be "open-circuit" instead. ([#2740](https://github.com/pybamm-team/PyBaMM/pull/2740))
- Renamed parameter "1 + dlnf/dlnc" to "Thermodynamic factor". ([#2727](https://github.com/pybamm-team/PyBaMM/pull/2727))
- All PyBaMM models are now dimensional. This has been benchmarked against dimensionless models and found to give around the same solve time. Implementing dimensional models greatly reduces the barrier to entry for adding new models. However, this comes with several breaking changes: (i) the `timescale` and `length_scales` attributes of a model have been removed (they are no longer needed) (ii) several dimensionless variables are no longer defined, but the corresponding dimensional variables can still be accessed by adding the units to the name (iii) some parameters used only for non-dimensionalization, such as "Typical current [A]", have been removed ([#2419](https://github.com/pybamm-team/PyBaMM/pull/2419))

# [v23.2](https://github.com/pybamm-team/PyBaMM/tree/v23.2) - 2023-02-28

## Features

- Added an option for using a banded jacobian and sundials banded solvers for the IDAKLU solve ([#2677](https://github.com/pybamm-team/PyBaMM/pull/2677))
- The "particle size" option can now be a tuple to allow different behaviour in each electrode ([#2672](https://github.com/pybamm-team/PyBaMM/pull/2672)).
- Added temperature control to experiment class. ([#2518](https://github.com/pybamm-team/PyBaMM/pull/2518))

## Bug fixes

- Fixed current_sigmoid_ocp to be valid for both electrodes ([#2719](https://github.com/pybamm-team/PyBaMM/pull/2719)).
- Fixed the length scaling for the first dimension of r-R plots ([#2663](https://github.com/pybamm-team/PyBaMM/pull/2663)).

# [v23.1](https://github.com/pybamm-team/PyBaMM/tree/v23.1) - 2023-01-31

## Features

- Changed linting from `flake8` to `ruff` ([#2630](https://github.com/pybamm-team/PyBaMM/pull/2630)).
- Changed docs theme to pydata theme and start to improve docs in general ([#2618](https://github.com/pybamm-team/PyBaMM/pull/2618)).
- New `contact resistance` option, new parameter `Contact resistance [Ohm]` and new variable `Contact overpotential [V]` ([#2598](https://github.com/pybamm-team/PyBaMM/pull/2598)).
- Steps in `Experiment` can now be tagged and cycle numbers be searched based on those tags ([#2593](https://github.com/pybamm-team/PyBaMM/pull/2593)).

## Bug fixes

- Fixed a bug where the solid phase conductivity was double-corrected for tortuosity when loading parameters from a BPX file ([#2638](https://github.com/pybamm-team/PyBaMM/pull/2638)).
- Changed termination from "success" to "final time" for algebraic solvers to match ODE/DAE solvers ([#2613](https://github.com/pybamm-team/PyBaMM/pull/2613)).

# [v22.12](https://github.com/pybamm-team/PyBaMM/tree/v22.12) - 2022-12-31

## Features

- Added functionality to create `pybamm.ParameterValues` from a [BPX standard](https://github.com/pybamm-team/BPX) JSON file ([#2555](https://github.com/pybamm-team/PyBaMM/pull/2555)).
- Allow the option "surface form" to be "differential" in the `MPM` ([#2533](https://github.com/pybamm-team/PyBaMM/pull/2533))
- Added variables "Loss of lithium due to loss of active material in negative/positive electrode [mol]". These should be included in the calculation of "total lithium in system" to make sure that lithium is truly conserved. ([#2529](https://github.com/pybamm-team/PyBaMM/pull/2529))
- `initial_soc` can now be a string "x V", in which case the simulation is initialized to start from that voltage ([#2508](https://github.com/pybamm-team/PyBaMM/pull/2508))
- The `ElectrodeSOH` solver can now calculate electrode balance based on a target "cell capacity" (requires cell capacity "Q" as input), as well as the default "cyclable cell capacity" (requires cyclable lithium capacity "Q_Li" as input). Use the keyword argument `known_value` to control which is used. ([#2508](https://github.com/pybamm-team/PyBaMM/pull/2508))

## Bug fixes

- Allow models that subclass `BaseBatteryModel` to use custom options classes ([#2571](https://github.com/pybamm-team/PyBaMM/pull/2571))
- Fixed bug with `EntryPoints` in Spyder IDE ([#2584](https://github.com/pybamm-team/PyBaMM/pull/2584))
- Fixed electrolyte conservation when options {"surface form": "algebraic"} are used
- Fixed "constant concentration" electrolyte model so that "porosity times concentration" is conserved when porosity changes ([#2529](https://github.com/pybamm-team/PyBaMM/pull/2529))
- Fix installation on `Google Colab` (`pybtex` and `Colab` issue) ([#2526](https://github.com/pybamm-team/PyBaMM/pull/2526))

## Breaking changes

- Renamed "Negative/Positive electrode SOC" to "Negative/Positive electrode stoichiometry" to avoid confusion with cell SOC ([#2529](https://github.com/pybamm-team/PyBaMM/pull/2529))
- Removed external variables and submodels. InputParameter should now be used in all cases ([#2502](https://github.com/pybamm-team/PyBaMM/pull/2502))
- Trying to use a solver to solve multiple models results in a RuntimeError exception ([#2481](https://github.com/pybamm-team/PyBaMM/pull/2481))
- Inputs for the `ElectrodeSOH` solver are now (i) "Q_Li", the total cyclable capacity of lithium in the electrodes (previously "n_Li", the total number of moles, n_Li = 3600/F \* Q_Li) (ii) "Q_n", the capacity of the negative electrode (previously "C_n"), and "Q_p", the capacity of the positive electrode (previously "C_p") ([#2508](https://github.com/pybamm-team/PyBaMM/pull/2508))

# [v22.11.1](https://github.com/pybamm-team/PyBaMM/tree/v22.11.1) - 2022-12-13

## Bug fixes

- Fixed installation on Google Colab (`pybtex` issues) ([#2547](https://github.com/pybamm-team/PyBaMM/pull/2547/files))

# [v22.11](https://github.com/pybamm-team/PyBaMM/tree/v22.11) - 2022-11-30

## Features

- Updated parameter sets so that interpolants are created explicitly in the parameter set python file. This does not change functionality but allows finer control, e.g. specifying a "cubic" interpolator instead of the default "linear" ([#2510](https://github.com/pybamm-team/PyBaMM/pull/2510))
- Equivalent circuit models ([#2478](https://github.com/pybamm-team/PyBaMM/pull/2478))
- New Idaklu solver options for jacobian type and linear solver, support Sundials v6 ([#2444](https://github.com/pybamm-team/PyBaMM/pull/2444))
- Added `scale` and `reference` attributes to `Variable` objects, which can be use to make the ODE/DAE solver better conditioned ([#2440](https://github.com/pybamm-team/PyBaMM/pull/2440))
- SEI reactions can now be asymmetric ([#2425](https://github.com/pybamm-team/PyBaMM/pull/2425))

## Bug fixes

- Switched from `pkg_resources` to `importlib_metadata` for handling entry points ([#2500](https://github.com/pybamm-team/PyBaMM/pull/2500))
- Fixed some bugs related to processing `FunctionParameter` to `Interpolant` ([#2494](https://github.com/pybamm-team/PyBaMM/pull/2494))

## Optimizations

- `ParameterValues` now avoids trying to process children if a function parameter is an object that doesn't depend on its children ([#2477](https://github.com/pybamm-team/PyBaMM/pull/2477))
- Implemented memoization via `cache` and `cached_property` from functools ([#2465](https://github.com/pybamm-team/PyBaMM/pull/2465))
- Added more rules for simplifying expressions, especially around Concatenations. Also, meshes constructed from multiple domains are now cached ([#2443](https://github.com/pybamm-team/PyBaMM/pull/2443))
- Added more rules for simplifying expressions. Constants in binary operators are now moved to the left by default (e.g. `x*2` returns `2*x`) ([#2424](https://github.com/pybamm-team/PyBaMM/pull/2424))

## Breaking changes

- Interpolants created from parameter data are now "linear" by default (was "cubic") ([#2494](https://github.com/pybamm-team/PyBaMM/pull/2494))
- Renamed entry point for parameter sets to `pybamm_parameter_sets` ([#2475](https://github.com/pybamm-team/PyBaMM/pull/2475))
- Removed code for generating `ModelingToolkit` problems ([#2432](https://github.com/pybamm-team/PyBaMM/pull/2432))
- Removed `FirstOrder` and `Composite` lead-acid models, and some submodels specific to those models ([#2431](https://github.com/pybamm-team/PyBaMM/pull/2431))

# [v22.10.post1](https://github.com/pybamm-team/PyBaMM/tree/v22.10.post1) - 2022-10-31

## Breaking changes

- Removed all julia generation code ([#2453](https://github.com/pybamm-team/PyBaMM/pull/2453)). Julia code will be hosted at [PyBaMM.jl](https://github.com/tinosulzer/PyBaMM.jl) from now on.

# [v22.10](https://github.com/pybamm-team/PyBaMM/tree/v22.10) - 2022-10-31

## Features

- Third-party parameter sets can be added by registering entry points to ~~`pybamm_parameter_set`~~`pybamm_parameter_sets` ([#2396](https://github.com/pybamm-team/PyBaMM/pull/2396), changed in [#2475](https://github.com/pybamm-team/PyBaMM/pull/2475))
- Added three-dimensional interpolation ([#2380](https://github.com/pybamm-team/PyBaMM/pull/2380))

## Bug fixes

- `pybamm.have_julia()` now checks that julia is properly configured ([#2402](https://github.com/pybamm-team/PyBaMM/pull/2402))
- For simulations with events that cause the simulation to stop early, the sensitivities could be evaluated incorrectly to zero ([#2337](https://github.com/pybamm-team/PyBaMM/pull/2337))

## Optimizations

- Reformatted how simulations with experiments are built ([#2395](https://github.com/pybamm-team/PyBaMM/pull/2395))
- Added small perturbation to initial conditions for casadi solver. This seems to help the solver converge better in some cases ([#2356](https://github.com/pybamm-team/PyBaMM/pull/2356))
- Added `ExplicitTimeIntegral` functionality to move variables which do not appear anywhere on the rhs to a new location, and to integrate those variables explicitly when `get` is called by the solution object. ([#2348](https://github.com/pybamm-team/PyBaMM/pull/2348))
- Added more rules for simplifying expressions ([#2211](https://github.com/pybamm-team/PyBaMM/pull/2211))
- Sped up calculations of Electrode SOH variables for summary variables ([#2210](https://github.com/pybamm-team/PyBaMM/pull/2210))

## Breaking change

- Removed `pybamm.SymbolReplacer` as it is no longer needed to set up simulations with experiments, which is the only place where it was being used ([#2395](https://github.com/pybamm-team/PyBaMM/pull/2395))
- Removed `get_infinite_nested_dict`, `BaseModel.check_default_variables_dictionaries`, and `Discretisation.create_jacobian` methods, which were not used by any other functionality in the repository ([#2384](https://github.com/pybamm-team/PyBaMM/pull/2384))
- Dropped support for Python 3.7 after the release of Numpy v1.22.0 ([#2379](https://github.com/pybamm-team/PyBaMM/pull/2379))
- Removed parameter cli tools (add/edit/remove parameters). Parameter sets can now more easily be added via python scripts. ([#2342](https://github.com/pybamm-team/PyBaMM/pull/2342))
- Parameter sets should now be provided as single python files containing all parameters and functions. Parameters provided as "data" (e.g. OCP vs SOC) can still be csv files, but must be either in the same folder as the parameter file or in a subfolder called "data/". See for example [Ai2020](https://github.com/pybamm-team/PyBaMM/tree/develop/pybamm/input/parameters/lithium_ion/Ai2020.py) ([#2342](https://github.com/pybamm-team/PyBaMM/pull/2342))

# [v22.9](https://github.com/pybamm-team/PyBaMM/tree/v22.9) - 2022-09-30

## Features

- Added function `pybamm.get_git_commit_info()`, which returns information about the last git commit, useful for reproducibility ([#2293](https://github.com/pybamm-team/PyBaMM/pull/2293))
- Added SEI model for composite electrodes ([#2290](https://github.com/pybamm-team/PyBaMM/pull/2290))
- For experiments, the simulation now automatically checks and skips steps that cannot be performed (e.g. "Charge at 1C until 4.2V" from 100% SOC) ([#2212](https://github.com/pybamm-team/PyBaMM/pull/2212))

## Bug fixes

- Arrhenius function for `nmc_OKane2022` positive electrode actually gets used now ([#2309](https://github.com/pybamm-team/PyBaMM/pull/2309))
- Added `SEI on cracks` to loop over all interfacial reactions ([#2262](https://github.com/pybamm-team/PyBaMM/pull/2262))
- Fixed `X-averaged SEI on cracks concentration` so it's an average over x only, not y and z ([#2262](https://github.com/pybamm-team/PyBaMM/pull/2262))
- Corrected initial state for SEI on cracks ([#2262](https://github.com/pybamm-team/PyBaMM/pull/2262))

## Optimizations

- Default options for `particle mechanics` now dealt with differently in each electrode ([#2262](https://github.com/pybamm-team/PyBaMM/pull/2262))
- Sped up calculations of Electrode SOH variables for summary variables ([#2210](https://github.com/pybamm-team/PyBaMM/pull/2210))

## Breaking changes

- When creating a `pybamm.Interpolant` the default interpolator is now "linear". Passing data directly to `ParameterValues` using the `[data]` tag will be still used to create a cubic spline interpolant, as before ([#2258](https://github.com/pybamm-team/PyBaMM/pull/2258))
- Events must now be defined in such a way that they are positive at the initial conditions (events will be triggered when they become negative, instead of when they change sign in either direction) ([#2212](https://github.com/pybamm-team/PyBaMM/pull/2212))

# [v22.8](https://github.com/pybamm-team/PyBaMM/tree/v22.8) - 2022-08-31

## Features

- Added `CurrentSigmoidOpenCircuitPotential` model to model voltage hysteresis for charge/discharge ([#2256](https://github.com/pybamm-team/PyBaMM/pull/2256))
- Added "Chen2020_composite" parameter set for a composite graphite/silicon electrode. ([#2256](https://github.com/pybamm-team/PyBaMM/pull/2256))
- Added new cumulative variables `Throughput capacity [A.h]` and `Throughput energy [W.h]` to standard variables and summary variables, to assist with degradation studies. Throughput variables are only calculated if `calculate discharge energy` is set to `true`. `Time [s]` and `Time [h]` also added to summary variables. ([#2249](https://github.com/pybamm-team/PyBaMM/pull/2249))
- Added `lipf6_OKane2022` electrolyte to `OKane2022` parameter set ([#2249](https://github.com/pybamm-team/PyBaMM/pull/2249))
- Reformated submodel structure to allow composite electrodes. Composite positive electrode is now also possible. With current implementation, electrodes can have at most two phases. ([#2248](https://github.com/pybamm-team/PyBaMM/pull/2248))

## Bug fixes

- Added new parameter `Ratio of lithium moles to SEI moles` (short name z_sei) to fix a bug where this number was incorrectly hardcoded to 1. ([#2222](https://github.com/pybamm-team/PyBaMM/pull/2222))
- Changed short name of parameter `Inner SEI reaction proportion` from alpha_SEI to inner_sei_proportion, to avoid confusion with transfer coefficients. ([#2222](https://github.com/pybamm-team/PyBaMM/pull/2222))
- Deleted legacy parameters with short names beta_sei and beta_plating. ([#2222](https://github.com/pybamm-team/PyBaMM/pull/2222))
- Corrected initial SEI thickness for OKane2022 parameter set. ([#2218](https://github.com/pybamm-team/PyBaMM/pull/2218))

## Optimizations

- Simplified scaling for the exchange-current density. The dimensionless parameter `C_r` is kept, but no longer used anywhere ([#2238](https://github.com/pybamm-team/PyBaMM/pull/2238))
- Added limits for variables in some functions to avoid division by zero, sqrt(negative number), etc ([#2213](https://github.com/pybamm-team/PyBaMM/pull/2213))

## Breaking changes

- Parameters specific to a (primary/secondary) phase in a domain are doubly nested. e.g. `param.c_n_max` is now `param.n.prim.c_max` ([#2248](https://github.com/pybamm-team/PyBaMM/pull/2248))

# [v22.7](https://github.com/pybamm-team/PyBaMM/tree/v22.7) - 2022-07-31

## Features

- Moved general code about submodels to `BaseModel` instead of `BaseBatteryModel`, making it easier to build custom models from submodels. ([#2169](https://github.com/pybamm-team/PyBaMM/pull/2169))
- Events can now be plotted as a regular variable (under the name "Event: event_name", e.g. "Event: Minimum voltage [V]") ([#2158](https://github.com/pybamm-team/PyBaMM/pull/2158))
- Added example showing how to print whether a model is compatible with a parameter set ([#2112](https://github.com/pybamm-team/PyBaMM/pull/2112))
- Added SEI growth on cracks ([#2104](https://github.com/pybamm-team/PyBaMM/pull/2104))
- Added Arrhenius temperature dependence of SEI growth ([#2104](https://github.com/pybamm-team/PyBaMM/pull/2104))
- The "Inner SEI reaction proportion" parameter actually gets used now ([#2104](https://github.com/pybamm-team/PyBaMM/pull/2104))
- New OKane2022 parameter set replaces Chen2020_plating ([#2104](https://github.com/pybamm-team/PyBaMM/pull/2104))
- SEI growth, lithium plating and porosity change can now be set to distributed in `SPMe`. There is an additional option called `x-average side reactions` which allows to set this (note that for `SPM` it is always x-averaged). ([#2099](https://github.com/pybamm-team/PyBaMM/pull/2099))

## Optimizations

- Improved eSOH calculations to be more robust ([#2192](https://github.com/pybamm-team/PyBaMM/pull/2192),[#2199](https://github.com/pybamm-team/PyBaMM/pull/2199))
- The (2x2x2=8) particle diffusion submodels have been consolidated into just three submodels (Fickian diffusion, polynomial profile, and x-averaged polynomial profile) with optional x-averaging and size distribution. Polynomial profile and x-averaged polynomial profile are still two separate submodels, since they deal with surface concentration differently.
- Added error for when solution vector gets too large, to help debug solver errors ([#2138](https://github.com/pybamm-team/PyBaMM/pull/2138))

## Bug fixes

- Fixed error reporting for simulation with experiment ([#2213](https://github.com/pybamm-team/PyBaMM/pull/2213))
- Fixed a bug in `Simulation` that caused initial conditions to change when solving an experiment multiple times ([#2204](https://github.com/pybamm-team/PyBaMM/pull/2204))
- Fixed labels and ylims in `plot_voltage_components`([#2183](https://github.com/pybamm-team/PyBaMM/pull/2183))
- Fixed 2D interpolant ([#2180](https://github.com/pybamm-team/PyBaMM/pull/2180))
- Fixes a bug where the SPMe always builds even when `build=False` ([#2169](https://github.com/pybamm-team/PyBaMM/pull/2169))
- Some events have been removed in the case where they are constant, i.e. can never be reached ([#2158](https://github.com/pybamm-team/PyBaMM/pull/2158))
- Raise explicit `NotImplementedError` if trying to call `bool()` on a pybamm Symbol (e.g. in an if statement condition) ([#2141](https://github.com/pybamm-team/PyBaMM/pull/2141))
- Fixed bug causing cut-off voltage to change after setting up a simulation with a model ([#2138](https://github.com/pybamm-team/PyBaMM/pull/2138))
- A single solution cycle can now be used as a starting solution for a simulation ([#2138](https://github.com/pybamm-team/PyBaMM/pull/2138))

## Breaking changes

- Exchange-current density functions (and some other functions) now take an additional argument, the maximum particle concentration for that phase ([#2134](https://github.com/pybamm-team/PyBaMM/pull/2134))
- Loss of lithium to SEI on cracks is now a degradation variable, so setting a particle mechanics submodel is now compulsory (NoMechanics will suffice) ([#2104](https://github.com/pybamm-team/PyBaMM/pull/2104))

# [v22.6](https://github.com/pybamm-team/PyBaMM/tree/v22.6) - 2022-06-30

## Features

- Added open-circuit potential as a separate submodel ([#2094](https://github.com/pybamm-team/PyBaMM/pull/2094))
- Added partially reversible lithium plating model and new `OKane2022` parameter set to go with it ([#2043](https://github.com/pybamm-team/PyBaMM/pull/2043))
- Added `__eq__` and `__hash__` methods for `Symbol` objects, using `.id` ([#1978](https://github.com/pybamm-team/PyBaMM/pull/1978))

## Optimizations

- Stoichiometry inputs to OCP functions are now bounded between 1e-10 and 1-1e-10, with singularities at 0 and 1 so that OCP goes to +- infinity ([#2095](https://github.com/pybamm-team/PyBaMM/pull/2095))

## Breaking changes

- Changed some dictionary keys to `Symbol` instead of `Symbol.id` (internal change only, should not affect external facing functions) ([#1978](https://github.com/pybamm-team/PyBaMM/pull/1978))

# [v22.5](https://github.com/pybamm-team/PyBaMM/tree/v22.5) - 2022-05-31

## Features

- Added a casadi version of the IDKLU solver, which is used for `model.convert_to_format = "casadi"` ([#2002](https://github.com/pybamm-team/PyBaMM/pull/2002))
- Added functionality to generate Julia expressions from a model. See [PyBaMM.jl](https://github.com/tinosulzer/PyBaMM.jl) for how to use these ([#1942](https://github.com/pybamm-team/PyBaMM/pull/1942)))
- Added basic callbacks to the Simulation class, and a LoggingCallback ([#1880](https://github.com/pybamm-team/PyBaMM/pull/1880)))

## Bug fixes

- Corrected legend order in "plot_voltage_components.py", so each entry refers to the correct overpotential. ([#2061](https://github.com/pybamm-team/PyBaMM/pull/2061))

## Breaking changes

- Changed domain-specific parameter names to a nested attribute. `param.n.l_n` is now `param.n.l` ([#2063](https://github.com/pybamm-team/PyBaMM/pull/2063))

# [v22.4](https://github.com/pybamm-team/PyBaMM/tree/v22.4) - 2022-04-30

## Features

- Added a casadi version of the IDKLU solver, which is used for `model.convert_to_format = "casadi"` ([#2002](https://github.com/pybamm-team/PyBaMM/pull/2002))

## Bug fixes

- Remove old deprecation errors, including those in `parameter_values.py` that caused the simulation if, for example, the reaction rate is re-introduced manually ([#2022](https://github.com/pybamm-team/PyBaMM/pull/2022))

# [v22.3](https://github.com/pybamm-team/PyBaMM/tree/v22.3) - 2022-03-31

## Features

- Added "Discharge energy [W.h]", which is the integral of the power in Watts, as an optional output. Set the option "calculate discharge energy" to "true" to get this output ("false" by default, since it can slow down some of the simple models) ([#1969](https://github.com/pybamm-team/PyBaMM/pull/1969)))
- Added an option "calculate heat source for isothermal models" to choose whether or not the heat generation terms are computed when running models with the option `thermal="isothermal"` ([#1958](https://github.com/pybamm-team/PyBaMM/pull/1958))

## Optimizations

- Simplified `model.new_copy()` ([#1977](https://github.com/pybamm-team/PyBaMM/pull/1977))

## Bug fixes

- Fix bug where sensitivity calculation failed if len of `calculate_sensitivities` was less than `inputs` ([#1897](https://github.com/pybamm-team/PyBaMM/pull/1897))
- Fixed a bug in the eSOH variable calculation when OCV is given as data ([#1975](https://github.com/pybamm-team/PyBaMM/pull/1975))
- Fixed a bug where isothermal models did not compute any heat source terms ([#1958](https://github.com/pybamm-team/PyBaMM/pull/1958))

## Breaking changes

- Removed `model.new_empty_copy()` (use `model.new_copy()` instead) ([#1977](https://github.com/pybamm-team/PyBaMM/pull/1977))
- Dropped support for Windows 32-bit architecture ([#1964](https://github.com/pybamm-team/PyBaMM/pull/1964))

# [v22.2](https://github.com/pybamm-team/PyBaMM/tree/v22.2) - 2022-02-28

## Features

- Isothermal models now calculate heat source terms (but the temperature remains constant). The models now also account for current collector heating when `dimensionality=0` ([#1929](https://github.com/pybamm-team/PyBaMM/pull/1929))
- Added new models for power control and resistance control ([#1917](https://github.com/pybamm-team/PyBaMM/pull/1917))
- Initial concentrations can now be provided as a function of `r` as well as `x` ([#1866](https://github.com/pybamm-team/PyBaMM/pull/1866))

## Bug fixes

- Fixed a bug where thermal submodels could not be used with half-cells ([#1929](https://github.com/pybamm-team/PyBaMM/pull/1929))
- Parameters can now be imported from a directory having "pybamm" in its name ([#1919](https://github.com/pybamm-team/PyBaMM/pull/1919))
- `scikit.odes` and `SUNDIALS` can now be installed using `pybamm_install_odes` ([#1916](https://github.com/pybamm-team/PyBaMM/pull/1916))

## Breaking changes

- The `domain` setter and `auxiliary_domains` getter have been deprecated, `domains` setter/getter should be used instead. The `domain` getter is still active. We now recommend creating symbols with `domains={...}` instead of `domain=..., auxiliary_domains={...}`, but the latter is not yet deprecated ([#1866](https://github.com/pybamm-team/PyBaMM/pull/1866))

# [v22.1](https://github.com/pybamm-team/PyBaMM/tree/v22.1) - 2022-01-31

## Features

- Half-cell models can now be run with "surface form" ([#1913](https://github.com/pybamm-team/PyBaMM/pull/1913))
- Added option for different kinetics on anode and cathode ([#1913](https://github.com/pybamm-team/PyBaMM/pull/1913))
- Allow `pybamm.Solution.save_data()` to return a string if filename is None, and added json to_format option ([#1909](https://github.com/pybamm-team/PyBaMM/pull/1909))
- Added an option to force install compatible versions of jax and jaxlib if already installed using CLI ([#1881](https://github.com/pybamm-team/PyBaMM/pull/1881))

## Optimizations

- The `Symbol` nodes no longer subclasses `anytree.NodeMixIn`. This removes some checks that were not really needed ([#1912](https://github.com/pybamm-team/PyBaMM/pull/1912))

## Bug fixes

- Parameters can now be imported from any given path in `Windows` ([#1900](https://github.com/pybamm-team/PyBaMM/pull/1900))
- Fixed initial conditions for the EC SEI model ([#1895](https://github.com/pybamm-team/PyBaMM/pull/1895))
- Fixed issue in extraction of sensitivites ([#1894](https://github.com/pybamm-team/PyBaMM/pull/1894))

# [v21.12](https://github.com/pybamm-team/PyBaMM/tree/v21.11) - 2021-12-29

## Features

- Added new kinetics models for asymmetric Butler-Volmer, linear kinetics, and Marcus-Hush-Chidsey ([#1858](https://github.com/pybamm-team/PyBaMM/pull/1858))
- Experiments can be set to terminate when a voltage is reached (across all steps) ([#1832](https://github.com/pybamm-team/PyBaMM/pull/1832))
- Added cylindrical geometry and finite volume method ([#1824](https://github.com/pybamm-team/PyBaMM/pull/1824))

## Bug fixes

- `PyBaMM` is now importable in `Linux` systems where `jax` is already installed ([#1874](https://github.com/pybamm-team/PyBaMM/pull/1874))
- Simulations with drive cycles now support `initial_soc` ([#1842](https://github.com/pybamm-team/PyBaMM/pull/1842))
- Fixed bug in expression tree simplification ([#1831](https://github.com/pybamm-team/PyBaMM/pull/1831))
- Solid tortuosity is now correctly calculated with Bruggeman coefficient of the respective electrode ([#1773](https://github.com/pybamm-team/PyBaMM/pull/1773))

# [v21.11](https://github.com/pybamm-team/PyBaMM/tree/v21.11) - 2021-11-30

## Features

- The name of a parameter set can be passed to `ParameterValues` as a string, e.g. `ParameterValues("Chen2020")` ([#1822](https://github.com/pybamm-team/PyBaMM/pull/1822))
- Added submodels for interface utilisation ([#1821](https://github.com/pybamm-team/PyBaMM/pull/1821))
- Reformatted SEI growth models into a single submodel with conditionals ([#1808](https://github.com/pybamm-team/PyBaMM/pull/1808))
- Stress-induced diffusion is now a separate model option instead of being automatically included when using the particle mechanics submodels ([#1797](https://github.com/pybamm-team/PyBaMM/pull/1797))
- `Experiment`s with drive cycles can be solved ([#1793](https://github.com/pybamm-team/PyBaMM/pull/1793))
- Added surface area to volume ratio as a factor to the SEI equations ([#1790](https://github.com/pybamm-team/PyBaMM/pull/1790))
- Half-cell SPM and SPMe have been implemented ([#1731](https://github.com/pybamm-team/PyBaMM/pull/1731))

## Bug fixes

- Fixed `sympy` operators for `Arctan` and `Exponential` ([#1786](https://github.com/pybamm-team/PyBaMM/pull/1786))
- Fixed finite volume discretization in spherical polar coordinates ([#1782](https://github.com/pybamm-team/PyBaMM/pull/1782))
- Fixed bug when using `Experiment` with a pouch cell model ([#1707](https://github.com/pybamm-team/PyBaMM/pull/1707))
- Fixed bug when using `Experiment` with a plating model ([#1707](https://github.com/pybamm-team/PyBaMM/pull/1707))
- Fixed hack for potentials in the SPMe model ([#1707](https://github.com/pybamm-team/PyBaMM/pull/1707))

## Breaking changes

- The `chemistry` keyword argument in `ParameterValues` has been deprecated. Use `ParameterValues(chem)` instead of `ParameterValues(chemistry=chem)` ([#1822](https://github.com/pybamm-team/PyBaMM/pull/1822))
- Raise error when trying to convert an `Interpolant` with the "pchip" interpolator to CasADI ([#1791](https://github.com/pybamm-team/PyBaMM/pull/1791))
- Raise error if `Concatenation` is used directly with `Variable` objects (`concatenation` should be used instead) ([#1789](https://github.com/pybamm-team/PyBaMM/pull/1789))
- Made jax, jaxlib and the PyBaMM JaxSolver optional ([#1767](https://github.com/pybamm-team/PyBaMM/pull/1767), [#1803](https://github.com/pybamm-team/PyBaMM/pull/1803))

# [v21.10](https://github.com/pybamm-team/PyBaMM/tree/v21.10) - 2021-10-31

## Features

- Summary variables can now be user-determined ([#1760](https://github.com/pybamm-team/PyBaMM/pull/1760))
- Added `all_first_states` to the `Solution` object for a simulation with experiment ([#1759](https://github.com/pybamm-team/PyBaMM/pull/1759))
- Added a new method (`create_gif`) in `QuickPlot`, `Simulation` and `BatchStudy` to create a GIF of a simulation ([#1754](https://github.com/pybamm-team/PyBaMM/pull/1754))
- Added more examples for the `BatchStudy` class ([#1747](https://github.com/pybamm-team/PyBaMM/pull/1747))
- SEI models can now be included in the half-cell model ([#1705](https://github.com/pybamm-team/PyBaMM/pull/1705))

## Bug fixes

- Half-cell model and lead-acid models can now be simulated with `Experiment`s ([#1759](https://github.com/pybamm-team/PyBaMM/pull/1759))
- Removed in-place modification of the solution objects by `QuickPlot` ([#1747](https://github.com/pybamm-team/PyBaMM/pull/1747))
- Fixed vector-vector multiplication bug that was causing errors in the SPM with constant voltage or power ([#1735](https://github.com/pybamm-team/PyBaMM/pull/1735))

# [v21.9](https://github.com/pybamm-team/PyBaMM/tree/v21.9) - 2021-09-30

## Features

- Added thermal parameters (thermal conductivity, specific heat, etc.) to the `Ecker2015` parameter set from Zhao et al. (2018) and Hales et al. (2019) ([#1683](https://github.com/pybamm-team/PyBaMM/pull/1683))
- Added `plot_summary_variables` to plot and compare summary variables ([#1678](https://github.com/pybamm-team/PyBaMM/pull/1678))
- The DFN model can now be used directly (instead of `BasicDFNHalfCell`) to simulate a half-cell ([#1600](https://github.com/pybamm-team/PyBaMM/pull/1600))

## Breaking changes

- Dropped support for Python 3.6 ([#1696](https://github.com/pybamm-team/PyBaMM/pull/1696))
- The substring 'negative electrode' has been removed from variables related to SEI and lithium plating (e.g. 'Total negative electrode SEI thickness [m]' replaced by 'Total SEI thickness [m]') ([#1654](https://github.com/pybamm-team/PyBaMM/pull/1654))

# [v21.08](https://github.com/pybamm-team/PyBaMM/tree/v21.08) - 2021-08-26

This release introduces:

- the switch to calendar versioning: from now on we will use year.month version number
- sensitivity analysis of solutions with respect to input parameters
- several new models, including many-particle and state-of-health models
- improvement on how CasADI solver's handle events, including a new "fast with events" mode
- several other new features, optimizations, and bug fixes, summarized below

## Features

- Added submodels and functionality for particle-size distributions in the DFN model, including an
  example notebook ([#1602](https://github.com/pybamm-team/PyBaMM/pull/1602))
- Added UDDS and WLTC drive cycles ([#1601](https://github.com/pybamm-team/PyBaMM/pull/1601))
- Added LG M50 (NMC811 and graphite + SiOx) parameter set from O'Regan 2022 ([#1594](https://github.com/pybamm-team/PyBaMM/pull/1594))
- `pybamm.base_solver.solve` function can take a list of input parameters to calculate the sensitivities of the solution with respect to. Alternatively, it can be set to `True` to calculate the sensitivities for all input parameters ([#1552](https://github.com/pybamm-team/PyBaMM/pull/1552))
- Added capability for `quaternary` domains (in addition to `primary`, `secondary` and `tertiary`), increasing the maximum number of domains that a `Symbol` can have to 4. ([#1580](https://github.com/pybamm-team/PyBaMM/pull/1580))
- Tabs can now be placed at the bottom of the cell in 1+1D thermal models ([#1581](https://github.com/pybamm-team/PyBaMM/pull/1581))
- Added temperature dependence on electrode electronic conductivity ([#1570](https://github.com/pybamm-team/PyBaMM/pull/1570))
- `pybamm.base_solver.solve` function can take a list of input parameters to calculate the sensitivities of the solution with respect to. Alternatively, it can be set to `True` to calculate the sensitivities for all input parameters ([#1552](https://github.com/pybamm-team/PyBaMM/pull/1552))
- Added a new lithium-ion model `MPM` or Many-Particle Model, with a distribution of particle sizes in each electrode. ([#1529](https://github.com/pybamm-team/PyBaMM/pull/1529))
- Added 2 new submodels for lithium transport in a size distribution of electrode particles: Fickian diffusion (`FickianSingleSizeDistribution`) and uniform concentration profile (`FastSingleSizeDistribution`). ([#1529](https://github.com/pybamm-team/PyBaMM/pull/1529))
- Added a "particle size" domain to the default lithium-ion geometry, including plotting capabilities (`QuickPlot`) and processing of variables (`ProcessedVariable`). ([#1529](https://github.com/pybamm-team/PyBaMM/pull/1529))
- Added fitted expressions for OCPs for the Chen2020 parameter set ([#1526](https://github.com/pybamm-team/PyBaMM/pull/1497))
- Added `initial_soc` argument to `Simualtion.solve` for specifying the initial SOC when solving a model ([#1512](https://github.com/pybamm-team/PyBaMM/pull/1512))
- Added `print_name` to some symbols ([#1495](https://github.com/pybamm-team/PyBaMM/pull/1495), [#1497](https://github.com/pybamm-team/PyBaMM/pull/1497))
- Added Base Parameters class and SymPy in dependencies ([#1495](https://github.com/pybamm-team/PyBaMM/pull/1495))
- Added a new "reaction-driven" model for LAM from Reniers et al (2019) ([#1490](https://github.com/pybamm-team/PyBaMM/pull/1490))
- Some features ("loss of active material" and "particle mechanics") can now be specified separately for the negative electrode and positive electrode by passing a 2-tuple ([#1490](https://github.com/pybamm-team/PyBaMM/pull/1490))
- `plot` and `plot2D` now take and return a matplotlib Axis to allow for easier customization ([#1472](https://github.com/pybamm-team/PyBaMM/pull/1472))
- `ParameterValues.evaluate` can now return arrays to allow function parameters to be easily evaluated ([#1472](https://github.com/pybamm-team/PyBaMM/pull/1472))
- Added option to save only specific cycle numbers when simulating an `Experiment` ([#1459](https://github.com/pybamm-team/PyBaMM/pull/1459))
- Added capacity-based termination conditions when simulating an `Experiment` ([#1459](https://github.com/pybamm-team/PyBaMM/pull/1459))
- Added "summary variables" to track degradation over several cycles ([#1459](https://github.com/pybamm-team/PyBaMM/pull/1459))
- Added `ElectrodeSOH` model for calculating capacities and stoichiometric limits ([#1459](https://github.com/pybamm-team/PyBaMM/pull/1459))
- Added Batch Study class ([#1455](https://github.com/pybamm-team/PyBaMM/pull/1455))
- Added `ConcatenationVariable`, which is automatically created when variables are concatenated ([#1453](https://github.com/pybamm-team/PyBaMM/pull/1453))
- Added "fast with events" mode for the CasADi solver, which solves a model and finds events more efficiently than "safe" mode. As of PR #1450 this feature is still being tested and "safe" mode remains the default ([#1450](https://github.com/pybamm-team/PyBaMM/pull/1450))

## Optimizations

- Models that mostly use x-averaged quantities (SPM and SPMe) now use x-averaged degradation models ([#1490](https://github.com/pybamm-team/PyBaMM/pull/1490))
- Improved how the CasADi solver's "safe" mode finds events ([#1450](https://github.com/pybamm-team/PyBaMM/pull/1450))
- Perform more automatic simplifications of the expression tree ([#1449](https://github.com/pybamm-team/PyBaMM/pull/1449))
- Reduce time taken to hash a sparse `Matrix` object ([#1449](https://github.com/pybamm-team/PyBaMM/pull/1449))

## Bug fixes

- Fixed bug with `load_function` ([#1675](https://github.com/pybamm-team/PyBaMM/pull/1675))
- Updated documentation to include some previously missing functions, such as `erf` and `tanh` ([#1628](https://github.com/pybamm-team/PyBaMM/pull/1628))
- Fixed reading citation file without closing ([#1620](https://github.com/pybamm-team/PyBaMM/pull/1620))
- Porosity variation for SEI and plating models is calculated from the film thickness rather than from a separate ODE ([#1617](https://github.com/pybamm-team/PyBaMM/pull/1617))
- Fixed a bug where the order of the indexing for the entries of variables discretised using FEM was incorrect ([#1556](https://github.com/pybamm-team/PyBaMM/pull/1556))
- Fix broken module import for spyder when running a script twice ([#1555](https://github.com/pybamm-team/PyBaMM/pull/1555))
- Fixed ElectrodeSOH model for multi-dimensional simulations ([#1548](https://github.com/pybamm-team/PyBaMM/pull/1548))
- Removed the overly-restrictive check "each variable in the algebraic eqn keys must appear in the eqn" ([#1510](https://github.com/pybamm-team/PyBaMM/pull/1510))
- Made parameters importable through pybamm ([#1475](https://github.com/pybamm-team/PyBaMM/pull/1475))

## Breaking changes

- Refactored the `particle` submodel module, with the models having no size distribution now found in `particle.no_distribution`, and those with a size distribution in `particle.size_distribution`. Renamed submodels to indicate the transport model (Fickian diffusion, polynomial profile) and if they are "x-averaged". E.g., `FickianManyParticles` and `FickianSingleParticle` are now `no_distribution.FickianDiffusion` and `no_distribution.XAveragedFickianDiffusion` ([#1602](https://github.com/pybamm-team/PyBaMM/pull/1602))
- Changed sensitivity API. Removed `ProcessedSymbolicVariable`, all sensitivity now handled within the solvers and `ProcessedVariable` ([#1552](https://github.com/pybamm-team/PyBaMM/pull/1552),[#2276](https://github.com/pybamm-team/PyBaMM/pull/2276))
- The `Yang2017` parameter set has been removed as the complete parameter set is not publicly available in the literature ([#1577](https://github.com/pybamm-team/PyBaMM/pull/1577))
- Changed how options are specified for the "loss of active material" and "particle cracking" submodels. "loss of active material" can now be one of "none", "stress-driven", or "reaction-driven", or a 2-tuple for different options in negative and positive electrode. Similarly "particle cracking" (now called "particle mechanics") can now be "none", "swelling only", "swelling and cracking", or a 2-tuple ([#1490](https://github.com/pybamm-team/PyBaMM/pull/1490))
- Changed the variable in the full diffusion model from "Electrolyte concentration" to "Porosity times concentration" ([#1476](https://github.com/pybamm-team/PyBaMM/pull/1476))
- Renamed `lithium-ion` folder to `lithium_ion` and `lead-acid` folder to `lead_acid` in parameters ([#1464](https://github.com/pybamm-team/PyBaMM/pull/1464))

# [v0.4.0](https://github.com/pybamm-team/PyBaMM/tree/v0.4.0) - 2021-03-28

This release introduces:

- several new models, including reversible and irreversible plating submodels, submodels for loss of active material, Yang et al.'s (2017) coupled SEI/plating/pore clogging model, and the Newman-Tobias model
- internal optimizations for solving models, particularly for simulating experiments, with more accurate event detection and more efficient numerical methods and post-processing
- parallel solutions of a model with different inputs
- a cleaner installation process for Mac when installing from PyPI, no longer requiring a Homebrew installation of Sundials
- improved plotting functionality, including adding a new 'voltage component' plot
- several other new features, optimizations, and bug fixes, summarized below

## Features

- Added `NewmanTobias` li-ion battery model ([#1423](https://github.com/pybamm-team/PyBaMM/pull/1423))
- Added `plot_voltage_components` to easily plot the component overpotentials that make up the voltage ([#1419](https://github.com/pybamm-team/PyBaMM/pull/1419))
- Made `QuickPlot` more customizable and added an example ([#1419](https://github.com/pybamm-team/PyBaMM/pull/1419))
- `Solution` objects can now be created by stepping _different_ models ([#1408](https://github.com/pybamm-team/PyBaMM/pull/1408))
- Added Yang et al 2017 model that couples irreversible lithium plating, SEI growth and change in porosity which produces a transition from linear to nonlinear degradation pattern of lithium-ion battery over extended cycles([#1398](https://github.com/pybamm-team/PyBaMM/pull/1398))
- Added support for Python 3.9 and dropped support for Python 3.6. Python 3.6 may still work but is now untested ([#1370](https://github.com/pybamm-team/PyBaMM/pull/1370))
- Added the electrolyte overpotential and Ohmic losses for full conductivity, including surface form ([#1350](https://github.com/pybamm-team/PyBaMM/pull/1350))
- Added functionality to `Citations` to print formatted citations ([#1340](https://github.com/pybamm-team/PyBaMM/pull/1340))
- Updated the way events are handled in `CasadiSolver` for more accurate event location ([#1328](https://github.com/pybamm-team/PyBaMM/pull/1328))
- Added error message if initial conditions are outside the bounds of a variable ([#1326](https://github.com/pybamm-team/PyBaMM/pull/1326))
- Added temperature dependence to density, heat capacity and thermal conductivity ([#1323](https://github.com/pybamm-team/PyBaMM/pull/1323))
- Added temperature dependence to the transference number (`t_plus`) ([#1317](https://github.com/pybamm-team/PyBaMM/pull/1317))
- Added new functionality for `Interpolant` ([#1312](https://github.com/pybamm-team/PyBaMM/pull/1312))
- Added option to express experiments (and extract solutions) in terms of cycles of operating condition ([#1309](https://github.com/pybamm-team/PyBaMM/pull/1309))
- The event time and state are now returned as part of `Solution.t` and `Solution.y` so that the event is accurately captured in the returned solution ([#1300](https://github.com/pybamm-team/PyBaMM/pull/1300))
- Added reversible and irreversible lithium plating models ([#1287](https://github.com/pybamm-team/PyBaMM/pull/1287))
- Reformatted the `BasicDFNHalfCell` to be consistent with the other models ([#1282](https://github.com/pybamm-team/PyBaMM/pull/1282))
- Added option to make the total interfacial current density a state ([#1280](https://github.com/pybamm-team/PyBaMM/pull/1280))
- Added functionality to initialize a model using the solution from another model ([#1278](https://github.com/pybamm-team/PyBaMM/pull/1278))
- Added submodels for active material ([#1262](https://github.com/pybamm-team/PyBaMM/pull/1262))
- Updated solvers' method `solve()` so it can take a list of inputs dictionaries as the `inputs` keyword argument. In this case the model is solved for each input set in the list, and a list of solutions mapping the set of inputs to the solutions is returned. Note that `solve()` can still take a single dictionary as the `inputs` keyword argument. In this case the behaviour is unchanged compared to previous versions.([#1261](https://github.com/pybamm-team/PyBaMM/pull/1261))
- Added composite surface form electrolyte models: `CompositeDifferential` and `CompositeAlgebraic` ([#1207](https://github.com/pybamm-team/PyBaMM/issues/1207))

## Optimizations

- Improved the way an `Experiment` is simulated to reduce solve time (at the cost of slightly higher set-up time) ([#1408](https://github.com/pybamm-team/PyBaMM/pull/1408))
- Add script and workflow to automatically update parameter_sets.py docstrings ([#1371](https://github.com/pybamm-team/PyBaMM/pull/1371))
- Add URLs checker in workflows ([#1347](https://github.com/pybamm-team/PyBaMM/pull/1347))
- The `Solution` class now only creates the concatenated `y` when the user asks for it. This is an optimization step as the concatenation can be slow, especially with larger experiments ([#1331](https://github.com/pybamm-team/PyBaMM/pull/1331))
- If solver method `solve()` is passed a list of inputs as the `inputs` keyword argument, the resolution of the model for each input set is spread across several Python processes, usually running in parallel on different processors. The default number of processes is the number of processors available. `solve()` takes a new keyword argument `nproc` which can be used to set this number a manually.
- Variables are now post-processed using CasADi ([#1316](https://github.com/pybamm-team/PyBaMM/pull/1316))
- Operations such as `1*x` and `0+x` now directly return `x` ([#1252](https://github.com/pybamm-team/PyBaMM/pull/1252))

## Bug fixes

- Fixed a bug on the boundary conditions of `FickianSingleParticle` and `FickianManyParticles` to ensure mass is conserved ([#1421](https://github.com/pybamm-team/PyBaMM/pull/1421))
- Fixed a bug where the `PolynomialSingleParticle` submodel gave incorrect results with "dimensionality" equal to 2 ([#1411](https://github.com/pybamm-team/PyBaMM/pull/1411))
- Fixed a bug where volume averaging in 0D gave the wrong result ([#1411](https://github.com/pybamm-team/PyBaMM/pull/1411))
- Fixed a sign error in the positive electrode ohmic losses ([#1407](https://github.com/pybamm-team/PyBaMM/pull/1407))
- Fixed the formulation of the EC reaction SEI model ([#1397](https://github.com/pybamm-team/PyBaMM/pull/1397))
- Simulations now stop when an experiment becomes infeasible ([#1395](https://github.com/pybamm-team/PyBaMM/pull/1395))
- Added a check for domains in `Concatenation` ([#1368](https://github.com/pybamm-team/PyBaMM/pull/1368))
- Differentiation now works even when the differentiation variable is a constant ([#1294](https://github.com/pybamm-team/PyBaMM/pull/1294))
- Fixed a bug where the event time and state were no longer returned as part of the solution ([#1344](https://github.com/pybamm-team/PyBaMM/pull/1344))
- Fixed a bug in `CasadiSolver` safe mode which crashed when there were extrapolation events but no termination events ([#1321](https://github.com/pybamm-team/PyBaMM/pull/1321))
- When an `Interpolant` is extrapolated an error is raised for `CasadiSolver` (and a warning is raised for the other solvers) ([#1315](https://github.com/pybamm-team/PyBaMM/pull/1315))
- Fixed `Simulation` and `model.new_copy` to fix a bug where changes to the model were overwritten ([#1278](https://github.com/pybamm-team/PyBaMM/pull/1278))

## Breaking changes

- Removed `Simplification` class and `.simplify()` function ([#1369](https://github.com/pybamm-team/PyBaMM/pull/1369))
- All example notebooks in PyBaMM's GitHub repository must now include the command `pybamm.print_citations()`, otherwise the tests will fail. This is to encourage people to use this command to cite the relevant papers ([#1340](https://github.com/pybamm-team/PyBaMM/pull/1340))
- Notation has been homogenised to use positive and negative electrode (instead of cathode and anode). This applies to the parameter folders (now called `'positive_electrodes'` and `'negative_electrodes'`) and the options of `active_material` and `particle_cracking` submodels (now called `'positive'` and `'negative'`) ([#1337](https://github.com/pybamm-team/PyBaMM/pull/1337))
- `Interpolant` now takes `x` and `y` instead of a single `data` entry ([#1312](https://github.com/pybamm-team/PyBaMM/pull/1312))
- Boolean model options ('sei porosity change', 'convection') must now be given in string format ('true' or 'false' instead of True or False) ([#1280](https://github.com/pybamm-team/PyBaMM/pull/1280))
- Operations such as `1*x` and `0+x` now directly return `x`. This can be bypassed by explicitly creating the binary operators, e.g. `pybamm.Multiplication(1, x)` ([#1252](https://github.com/pybamm-team/PyBaMM/pull/1252))
- `'Cell capacity [A.h]'` has been renamed to `'Nominal cell capacity [A.h]'`. `'Cell capacity [A.h]'` will be deprecated in the next release. ([#1352](https://github.com/pybamm-team/PyBaMM/pull/1352))

# [v0.3.0](https://github.com/pybamm-team/PyBaMM/tree/v0.3.0) - 2020-12-01

This release introduces a new aging model for particle mechanics, a new reduced-order model (TSPMe), and a parameter set for A123 LFP cells. Additionally, there have been several backend optimizations to speed up model creation and solving, and other minor features and bug fixes.

## Features

- Added a submodel for particle mechanics ([#1232](https://github.com/pybamm-team/PyBaMM/pull/1232))
- Added a notebook on how to speed up the solver and handle instabilities ([#1223](https://github.com/pybamm-team/PyBaMM/pull/1223))
- Improve string printing of `BinaryOperator`, `Function`, and `Concatenation` objects ([#1223](https://github.com/pybamm-team/PyBaMM/pull/1223))
- Added `Solution.integration_time`, which is the time taken just by the integration subroutine, without extra setups ([#1223](https://github.com/pybamm-team/PyBaMM/pull/1223))
- Added parameter set for an A123 LFP cell ([#1209](https://github.com/pybamm-team/PyBaMM/pull/1209))
- Added variables related to equivalent circuit models ([#1204](https://github.com/pybamm-team/PyBaMM/pull/1204))
- Added the `Integrated` electrolyte conductivity submodel ([#1188](https://github.com/pybamm-team/PyBaMM/pull/1188))
- Added an example script to check conservation of lithium ([#1186](https://github.com/pybamm-team/PyBaMM/pull/1186))
- Added `erf` and `erfc` functions ([#1184](https://github.com/pybamm-team/PyBaMM/pull/1184))

## Optimizations

- Add (optional) smooth approximations for the `Minimum`, `Maximum`, `Heaviside`, and `AbsoluteValue` operators ([#1223](https://github.com/pybamm-team/PyBaMM/pull/1223))
- Avoid unnecessary repeated computations in the solvers ([#1222](https://github.com/pybamm-team/PyBaMM/pull/1222))
- Rewrite `Symbol.is_constant` to be more efficient ([#1222](https://github.com/pybamm-team/PyBaMM/pull/1222))
- Cache shape and size calculations ([#1222](https://github.com/pybamm-team/PyBaMM/pull/1222))
- Only instantiate the geometric, electrical and thermal parameter classes once ([#1222](https://github.com/pybamm-team/PyBaMM/pull/1222))

## Bug fixes

- Quickplot now works when timescale or lengthscale is a function of an input parameter ([#1234](https://github.com/pybamm-team/PyBaMM/pull/1234))
- Fix bug that was slowing down creation of the EC reaction SEI submodel ([#1227](https://github.com/pybamm-team/PyBaMM/pull/1227))
- Add missing separator thermal parameters for the Ecker parameter set ([#1226](https://github.com/pybamm-team/PyBaMM/pull/1226))
- Make sure simulation solves when evaluated timescale is a function of an input parameter ([#1218](https://github.com/pybamm-team/PyBaMM/pull/1218))
- Raise error if saving to MATLAB with variable names that MATLAB can't read, and give option of providing alternative variable names ([#1206](https://github.com/pybamm-team/PyBaMM/pull/1206))
- Raise error if the boundary condition at the origin in a spherical domain is other than no-flux ([#1175](https://github.com/pybamm-team/PyBaMM/pull/1175))
- Fix boundary conditions at r = 0 for Creating Models notebooks ([#1173](https://github.com/pybamm-team/PyBaMM/pull/1173))

## Breaking changes

- The parameters "Positive/Negative particle distribution in x" and "Positive/Negative surface area to volume ratio distribution in x" have been deprecated. Instead, users can provide "Positive/Negative particle radius [m]" and "Positive/Negative surface area to volume ratio [m-1]" directly as functions of through-cell position (x [m]) ([#1237](https://github.com/pybamm-team/PyBaMM/pull/1237))

# [v0.2.4](https://github.com/pybamm-team/PyBaMM/tree/v0.2.4) - 2020-09-07

This release adds new operators for more complex models, some basic sensitivity analysis, and a spectral volumes spatial method, as well as some small bug fixes.

## Features

- Added variables which track the total amount of lithium in the system ([#1136](https://github.com/pybamm-team/PyBaMM/pull/1136))
- Added `Upwind` and `Downwind` operators for convection ([#1134](https://github.com/pybamm-team/PyBaMM/pull/1134))
- Added Getting Started notebook on solver options and changing the mesh. Also added a notebook detailing the different thermal options, and a notebook explaining the steps that occur behind the scenes in the `Simulation` class ([#1131](https://github.com/pybamm-team/PyBaMM/pull/1131))
- Added particle submodel that use a polynomial approximation to the concentration within the electrode particles ([#1130](https://github.com/pybamm-team/PyBaMM/pull/1130))
- Added `Modulo`, `Floor` and `Ceiling` operators ([#1121](https://github.com/pybamm-team/PyBaMM/pull/1121))
- Added DFN model for a half cell ([#1121](https://github.com/pybamm-team/PyBaMM/pull/1121))
- Automatically compute surface area to volume ratio based on particle shape for li-ion models ([#1120](https://github.com/pybamm-team/PyBaMM/pull/1120))
- Added "R-averaged particle concentration" variables ([#1118](https://github.com/pybamm-team/PyBaMM/pull/1118))
- Added support for sensitivity calculations to the casadi solver ([#1109](https://github.com/pybamm-team/PyBaMM/pull/1109))
- Added support for index 1 semi-explicit dae equations and sensitivity calculations to JAX BDF solver ([#1107](https://github.com/pybamm-team/PyBaMM/pull/1107))
- Allowed keyword arguments to be passed to `Simulation.plot()` ([#1099](https://github.com/pybamm-team/PyBaMM/pull/1099))
- Added the Spectral Volumes spatial method and the submesh that it works with ([#900](https://github.com/pybamm-team/PyBaMM/pull/900))

## Bug fixes

- Fixed bug where some parameters were not being set by the `EcReactionLimited` SEI model ([#1136](https://github.com/pybamm-team/PyBaMM/pull/1136))
- Fixed bug on electrolyte potential for `BasicDFNHalfCell` ([#1133](https://github.com/pybamm-team/PyBaMM/pull/1133))
- Fixed `r_average` to work with `SecondaryBroadcast` ([#1118](https://github.com/pybamm-team/PyBaMM/pull/1118))
- Fixed finite volume discretisation of spherical integrals ([#1118](https://github.com/pybamm-team/PyBaMM/pull/1118))
- `t_eval` now gets changed to a `linspace` if a list of length 2 is passed ([#1113](https://github.com/pybamm-team/PyBaMM/pull/1113))
- Fixed bug when setting a function with an `InputParameter` ([#1111](https://github.com/pybamm-team/PyBaMM/pull/1111))

## Breaking changes

- The "fast diffusion" particle option has been renamed "uniform profile" ([#1130](https://github.com/pybamm-team/PyBaMM/pull/1130))
- The modules containing standard parameters are now classes so they can take options
  (e.g. `standard_parameters_lithium_ion` is now `LithiumIonParameters`) ([#1120](https://github.com/pybamm-team/PyBaMM/pull/1120))
- Renamed `quick_plot_vars` to `output_variables` in `Simulation` to be consistent with `QuickPlot`. Passing `quick_plot_vars` to `Simulation.plot()` has been deprecated and `output_variables` should be passed instead ([#1099](https://github.com/pybamm-team/PyBaMM/pull/1099))

# [v0.2.3](https://github.com/pybamm-team/PyBaMM/tree/v0.2.3) - 2020-07-01

This release enables the use of [Google Colab](https://colab.research.google.com/github/pybamm-team/PyBaMM/blob/main/) for running example notebooks, and adds some small new features and bug fixes.

## Features

- Added JAX evaluator, and ODE solver ([#1038](https://github.com/pybamm-team/PyBaMM/pull/1038))
- Reformatted Getting Started notebooks ([#1083](https://github.com/pybamm-team/PyBaMM/pull/1083))
- Reformatted Landesfeind electrolytes ([#1064](https://github.com/pybamm-team/PyBaMM/pull/1064))
- Adapted examples to be run in Google Colab ([#1061](https://github.com/pybamm-team/PyBaMM/pull/1061))
- Added some new solvers for algebraic models ([#1059](https://github.com/pybamm-team/PyBaMM/pull/1059))
- Added `length_scales` attribute to models ([#1058](https://github.com/pybamm-team/PyBaMM/pull/1058))
- Added averaging in secondary dimensions ([#1057](https://github.com/pybamm-team/PyBaMM/pull/1057))
- Added SEI reaction based on Yang et. al. 2017 and reduction in porosity ([#1009](https://github.com/pybamm-team/PyBaMM/issues/1009))

## Optimizations

- Reformatted CasADi "safe" mode to deal with events better ([#1089](https://github.com/pybamm-team/PyBaMM/pull/1089))

## Bug fixes

- Fixed a bug in `InterstitialDiffusionLimited` ([#1097](https://github.com/pybamm-team/PyBaMM/pull/1097))
- Fixed `Simulation` to keep different copies of the model so that parameters can be changed between simulations ([#1090](https://github.com/pybamm-team/PyBaMM/pull/1090))
- Fixed `model.new_copy()` to keep custom submodels ([#1090](https://github.com/pybamm-team/PyBaMM/pull/1090))
- 2D processed variables can now be evaluated at the domain boundaries ([#1088](https://github.com/pybamm-team/PyBaMM/pull/1088))
- Update the default variable points to better capture behaviour in the solid particles in li-ion models ([#1081](https://github.com/pybamm-team/PyBaMM/pull/1081))
- Fix `QuickPlot` to display variables discretised by FEM (in y-z) properly ([#1078](https://github.com/pybamm-team/PyBaMM/pull/1078))
- Add length scales to `EffectiveResistance` models ([#1071](https://github.com/pybamm-team/PyBaMM/pull/1071))
- Allowed for pybamm functions exp, sin, cos, sqrt to be used in expression trees that
  are converted to casadi format ([#1067](https://github.com/pybamm-team/PyBaMM/pull/1067))
- Fix a bug where variables that depend on y and z were transposed in `QuickPlot` ([#1055](https://github.com/pybamm-team/PyBaMM/pull/1055))

## Breaking changes

- `Simulation.specs` and `Simulation.set_defaults` have been deprecated. Users should create a new `Simulation` object for each different case instead ([#1090](https://github.com/pybamm-team/PyBaMM/pull/1090))
- The solution times `t_eval` must now be provided to `Simulation.solve()` when not using an experiment or prescribing the current using drive cycle data ([#1086](https://github.com/pybamm-team/PyBaMM/pull/1086))

# [v0.2.2](https://github.com/pybamm-team/PyBaMM/tree/v0.2.2) - 2020-06-01

New SEI models, simplification of submodel structure, as well as optimisations and general bug fixes.

## Features

- Reformatted `Geometry` and `Mesh` classes ([#1032](https://github.com/pybamm-team/PyBaMM/pull/1032))
- Added arbitrary geometry to the lumped thermal model ([#718](https://github.com/pybamm-team/PyBaMM/issues/718))
- Allowed `ProcessedVariable` to handle cases where `len(solution.t)=1` ([#1020](https://github.com/pybamm-team/PyBaMM/pull/1020))
- Added `BackwardIndefiniteIntegral` symbol ([#1014](https://github.com/pybamm-team/PyBaMM/pull/1014))
- Added `plot` and `plot2D` to enable easy plotting of `pybamm.Array` objects ([#1008](https://github.com/pybamm-team/PyBaMM/pull/1008))
- Updated effective current collector models and added example notebook ([#1007](https://github.com/pybamm-team/PyBaMM/pull/1007))
- Added SEI film resistance as an option ([#994](https://github.com/pybamm-team/PyBaMM/pull/994))
- Added `parameters` attribute to `pybamm.BaseModel` and `pybamm.Geometry` that lists all of the required parameters ([#993](https://github.com/pybamm-team/PyBaMM/pull/993))
- Added tab, edge, and surface cooling ([#965](https://github.com/pybamm-team/PyBaMM/pull/965))
- Added functionality to solver to automatically discretise a 0D model ([#947](https://github.com/pybamm-team/PyBaMM/pull/947))
- Added sensitivity to `CasadiAlgebraicSolver` ([#940](https://github.com/pybamm-team/PyBaMM/pull/940))
- Added `ProcessedSymbolicVariable` class, which can handle symbolic variables (i.e. variables for which the inputs are symbolic) ([#940](https://github.com/pybamm-team/PyBaMM/pull/940))
- Made `QuickPlot` compatible with Google Colab ([#935](https://github.com/pybamm-team/PyBaMM/pull/935))
- Added `BasicFull` model for lead-acid ([#932](https://github.com/pybamm-team/PyBaMM/pull/932))
- Added 'arctan' function ([#973](https://github.com/pybamm-team/PyBaMM/pull/973))

## Optimizations

- Implementing the use of GitHub Actions for CI ([#855](https://github.com/pybamm-team/PyBaMM/pull/855))
- Changed default solver for DAE models to `CasadiSolver` ([#978](https://github.com/pybamm-team/PyBaMM/pull/978))
- Added some extra simplifications to the expression tree ([#971](https://github.com/pybamm-team/PyBaMM/pull/971))
- Changed the behaviour of "safe" mode in `CasadiSolver` ([#956](https://github.com/pybamm-team/PyBaMM/pull/956))
- Sped up model building ([#927](https://github.com/pybamm-team/PyBaMM/pull/927))
- Changed default solver for lead-acid to `CasadiSolver` ([#927](https://github.com/pybamm-team/PyBaMM/pull/927))

## Bug fixes

- Fix a bug where slider plots do not update properly in notebooks ([#1041](https://github.com/pybamm-team/PyBaMM/pull/1041))
- Fix storing and plotting external variables in the solution ([#1026](https://github.com/pybamm-team/PyBaMM/pull/1026))
- Fix running a simulation with a model that is already discretized ([#1025](https://github.com/pybamm-team/PyBaMM/pull/1025))
- Fix CI not triggering for PR. ([#1013](https://github.com/pybamm-team/PyBaMM/pull/1013))
- Fix schedule testing running too often. ([#1010](https://github.com/pybamm-team/PyBaMM/pull/1010))
- Fix doctests failing due to mismatch in unsorted output.([#990](https://github.com/pybamm-team/PyBaMM/pull/990))
- Added extra checks when creating a model, for clearer errors ([#971](https://github.com/pybamm-team/PyBaMM/pull/971))
- Fixed `Interpolant` ids to allow processing ([#962](https://github.com/pybamm-team/PyBaMM/pull/962))
- Fixed a bug in the initial conditions of the potential pair model ([#954](https://github.com/pybamm-team/PyBaMM/pull/954))
- Changed simulation attributes to assign copies rather than the objects themselves ([#952](https://github.com/pybamm-team/PyBaMM/pull/952))
- Added default values to base model so that it works with the `Simulation` class ([#952](https://github.com/pybamm-team/PyBaMM/pull/952))
- Fixed solver to recompute initial conditions when inputs are changed ([#951](https://github.com/pybamm-team/PyBaMM/pull/951))
- Reformatted thermal submodels ([#938](https://github.com/pybamm-team/PyBaMM/pull/938))
- Reformatted electrolyte submodels ([#927](https://github.com/pybamm-team/PyBaMM/pull/927))
- Reformatted convection submodels ([#635](https://github.com/pybamm-team/PyBaMM/pull/635))

## Breaking changes

- Geometry should no longer be given keys 'primary' or 'secondary' ([#1032](https://github.com/pybamm-team/PyBaMM/pull/1032))
- Calls to `ProcessedVariable` objects are now made using dimensional time and space ([#1028](https://github.com/pybamm-team/PyBaMM/pull/1028))
- For variables discretised using finite elements the result returned by calling `ProcessedVariable` is now transposed ([#1020](https://github.com/pybamm-team/PyBaMM/pull/1020))
- Renamed "surface area density" to "surface area to volume ratio" ([#975](https://github.com/pybamm-team/PyBaMM/pull/975))
- Replaced "reaction rate" with "exchange-current density" ([#975](https://github.com/pybamm-team/PyBaMM/pull/975))
- Changed the implementation of reactions in submodels ([#948](https://github.com/pybamm-team/PyBaMM/pull/948))
- Removed some inputs like `T_inf`, `R_g` and activation energies to some of the standard function parameters. This is because each of those inputs is specific to a particular function (e.g. the reference temperature at which the function was measured). To change a property such as the activation energy, users should create a new function, specifying the relevant property as a `Parameter` or `InputParameter` ([#942](https://github.com/pybamm-team/PyBaMM/pull/942))
- The thermal option 'xyz-lumped' has been removed. The option 'thermal current collector' has also been removed ([#938](https://github.com/pybamm-team/PyBaMM/pull/938))
- The 'C-rate' parameter has been deprecated. Use 'Current function [A]' instead. The cell capacity can be accessed as 'Cell capacity [A.h]', and used to calculate current from C-rate ([#952](https://github.com/pybamm-team/PyBaMM/pull/952))

# [v0.2.1](https://github.com/pybamm-team/PyBaMM/tree/v0.2.1) - 2020-03-31

New expression tree node types, models, parameter sets and solvers, as well as general bug fixes and new examples.

## Features

- Store variable slices in model for inspection ([#925](https://github.com/pybamm-team/PyBaMM/pull/925))
- Added LiNiCoO2 parameter set from Ecker et. al. ([#922](https://github.com/pybamm-team/PyBaMM/pull/922))
- Made t_plus (optionally) a function of electrolyte concentration, and added (1 + dlnf/dlnc) to models ([#921](https://github.com/pybamm-team/PyBaMM/pull/921))
- Added `DummySolver` for empty models ([#915](https://github.com/pybamm-team/PyBaMM/pull/915))
- Added functionality to broadcast to edges ([#891](https://github.com/pybamm-team/PyBaMM/pull/891))
- Reformatted and cleaned up `QuickPlot` ([#886](https://github.com/pybamm-team/PyBaMM/pull/886))
- Added thermal effects to lead-acid models ([#885](https://github.com/pybamm-team/PyBaMM/pull/885))
- Added a helper function for info on function parameters ([#881](https://github.com/pybamm-team/PyBaMM/pull/881))
- Added additional notebooks showing how to create and compare models ([#877](https://github.com/pybamm-team/PyBaMM/pull/877))
- Added `Minimum`, `Maximum` and `Sign` operators
  ([#876](https://github.com/pybamm-team/PyBaMM/pull/876))
- Added a search feature to `FuzzyDict` ([#875](https://github.com/pybamm-team/PyBaMM/pull/875))
- Add ambient temperature as a function of time ([#872](https://github.com/pybamm-team/PyBaMM/pull/872))
- Added `CasadiAlgebraicSolver` for solving algebraic systems with CasADi ([#868](https://github.com/pybamm-team/PyBaMM/pull/868))
- Added electrolyte functions from Landesfeind ([#860](https://github.com/pybamm-team/PyBaMM/pull/860))
- Add new symbols `VariableDot`, representing the derivative of a variable wrt time,
  and `StateVectorDot`, representing the derivative of a state vector wrt time
  ([#858](https://github.com/pybamm-team/PyBaMM/issues/858))

## Bug fixes

- Filter out discontinuities that occur after solve times
  ([#941](https://github.com/pybamm-team/PyBaMM/pull/945))
- Fixed tight layout for QuickPlot in jupyter notebooks ([#930](https://github.com/pybamm-team/PyBaMM/pull/930))
- Fixed bug raised if function returns a scalar ([#919](https://github.com/pybamm-team/PyBaMM/pull/919))
- Fixed event handling in `ScipySolver` ([#905](https://github.com/pybamm-team/PyBaMM/pull/905))
- Made input handling clearer in solvers ([#905](https://github.com/pybamm-team/PyBaMM/pull/905))
- Updated Getting started notebook 2 ([#903](https://github.com/pybamm-team/PyBaMM/pull/903))
- Reformatted external circuit submodels ([#879](https://github.com/pybamm-team/PyBaMM/pull/879))
- Some bug fixes to generalize specifying models that aren't battery models, see [#846](https://github.com/pybamm-team/PyBaMM/issues/846)
- Reformatted interface submodels to be more readable ([#866](https://github.com/pybamm-team/PyBaMM/pull/866))
- Removed double-counted "number of electrodes connected in parallel" from simulation ([#864](https://github.com/pybamm-team/PyBaMM/pull/864))

## Breaking changes

- Changed keyword argument `u` for inputs (when evaluating an object) to `inputs` ([#905](https://github.com/pybamm-team/PyBaMM/pull/905))
- Removed "set external temperature" and "set external potential" options. Use "external submodels" option instead ([#862](https://github.com/pybamm-team/PyBaMM/pull/862))

# [v0.2.0](https://github.com/pybamm-team/PyBaMM/tree/v0.2.0) - 2020-02-26

This release introduces many new features and optimizations. All models can now be solved using the pip installation - in particular, the DFN can be solved in around 0.1s. Other highlights include an improved user interface, simulations of experimental protocols (GITT, CCCV, etc), new parameter sets for NCA and LGM50, drive cycles, "input parameters" and "external variables" for quickly solving models with different parameter values and coupling with external software, and general bug fixes and optimizations.

## Features

- Added LG M50 parameter set from Chen 2020 ([#854](https://github.com/pybamm-team/PyBaMM/pull/854))
- Changed rootfinding algorithm to CasADi, scipy.optimize.root still accessible as an option ([#844](https://github.com/pybamm-team/PyBaMM/pull/844))
- Added capacitance effects to lithium-ion models ([#842](https://github.com/pybamm-team/PyBaMM/pull/842))
- Added NCA parameter set ([#824](https://github.com/pybamm-team/PyBaMM/pull/824))
- Added functionality to `Solution` that automatically gets `t_eval` from the data when simulating drive cycles and performs checks to ensure the output has the required resolution to accurately capture the input current ([#819](https://github.com/pybamm-team/PyBaMM/pull/819))
- Added `Citations` object to print references when specific functionality is used ([#818](https://github.com/pybamm-team/PyBaMM/pull/818))
- Updated `Solution` to allow exporting to matlab and csv formats ([#811](https://github.com/pybamm-team/PyBaMM/pull/811))
- Allow porosity to vary in space ([#809](https://github.com/pybamm-team/PyBaMM/pull/809))
- Added functionality to solve DAE models with non-smooth current inputs ([#808](https://github.com/pybamm-team/PyBaMM/pull/808))
- Added functionality to simulate experiments and testing protocols ([#807](https://github.com/pybamm-team/PyBaMM/pull/807))
- Added fuzzy string matching for parameters and variables ([#796](https://github.com/pybamm-team/PyBaMM/pull/796))
- Changed ParameterValues to raise an error when a parameter that wasn't previously defined is updated ([#796](https://github.com/pybamm-team/PyBaMM/pull/796))
- Added some basic models (BasicSPM and BasicDFN) in order to clearly demonstrate the PyBaMM model structure for battery models ([#795](https://github.com/pybamm-team/PyBaMM/pull/795))
- Allow initial conditions in the particle to depend on x ([#786](https://github.com/pybamm-team/PyBaMM/pull/786))
- Added the harmonic mean to the Finite Volume method, which is now used when computing fluxes ([#783](https://github.com/pybamm-team/PyBaMM/pull/783))
- Refactored `Solution` to make it a dictionary that contains all of the solution variables. This automatically creates `ProcessedVariable` objects when required, so that the solution can be obtained much more easily. ([#781](https://github.com/pybamm-team/PyBaMM/pull/781))
- Added notebook to explain broadcasts ([#776](https://github.com/pybamm-team/PyBaMM/pull/776))
- Added a step to discretisation that automatically compute the inverse of the mass matrix of the differential part of the problem so that the underlying DAEs can be provided in semi-explicit form, as required by the CasADi solver ([#769](https://github.com/pybamm-team/PyBaMM/pull/769))
- Added the gradient operation for the Finite Element Method ([#767](https://github.com/pybamm-team/PyBaMM/pull/767))
- Added `InputParameter` node for quickly changing parameter values ([#752](https://github.com/pybamm-team/PyBaMM/pull/752))
- Added submodels for operating modes other than current-controlled ([#751](https://github.com/pybamm-team/PyBaMM/pull/751))
- Changed finite volume discretisation to use exact values provided by Neumann boundary conditions when computing the gradient instead of adding ghost nodes([#748](https://github.com/pybamm-team/PyBaMM/pull/748))
- Added optional R(x) distribution in particle models ([#745](https://github.com/pybamm-team/PyBaMM/pull/745))
- Generalized importing of external variables ([#728](https://github.com/pybamm-team/PyBaMM/pull/728))
- Separated active and inactive material volume fractions ([#726](https://github.com/pybamm-team/PyBaMM/pull/726))
- Added submodels for tortuosity ([#726](https://github.com/pybamm-team/PyBaMM/pull/726))
- Simplified the interface for setting current functions ([#723](https://github.com/pybamm-team/PyBaMM/pull/723))
- Added Heaviside operator ([#723](https://github.com/pybamm-team/PyBaMM/pull/723))
- New extrapolation methods ([#707](https://github.com/pybamm-team/PyBaMM/pull/707))
- Added some "Getting Started" documentation ([#703](https://github.com/pybamm-team/PyBaMM/pull/703))
- Allow abs tolerance to be set by variable for IDA KLU solver ([#700](https://github.com/pybamm-team/PyBaMM/pull/700))
- Added Simulation class ([#693](https://github.com/pybamm-team/PyBaMM/pull/693)) with load/save functionality ([#732](https://github.com/pybamm-team/PyBaMM/pull/732))
- Added interface to CasADi solver ([#687](https://github.com/pybamm-team/PyBaMM/pull/687), [#691](https://github.com/pybamm-team/PyBaMM/pull/691), [#714](https://github.com/pybamm-team/PyBaMM/pull/714)). This makes the SUNDIALS DAE solvers (Scikits and KLU) truly optional (though IDA KLU is recommended for solving the DFN).
- Added option to use CasADi's Algorithmic Differentiation framework to calculate Jacobians ([#687](https://github.com/pybamm-team/PyBaMM/pull/687))
- Added method to evaluate parameters more easily ([#669](https://github.com/pybamm-team/PyBaMM/pull/669))
- Added `Jacobian` class to reuse known Jacobians of expressions ([#665](https://github.com/pybamm-team/PyBaMM/pull/670))
- Added `Interpolant` class to interpolate experimental data (e.g. OCP curves) ([#661](https://github.com/pybamm-team/PyBaMM/pull/661))
- Added interface (via pybind11) to sundials with the IDA KLU sparse linear solver ([#657](https://github.com/pybamm-team/PyBaMM/pull/657))
- Allowed parameters to be set by material or by specifying a particular paper ([#647](https://github.com/pybamm-team/PyBaMM/pull/647))
- Set relative and absolute tolerances independently in solvers ([#645](https://github.com/pybamm-team/PyBaMM/pull/645))
- Added basic method to allow (a part of) the State Vector to be updated with results obtained from another solution or package ([#624](https://github.com/pybamm-team/PyBaMM/pull/624))
- Added some non-uniform meshes in 1D and 2D ([#617](https://github.com/pybamm-team/PyBaMM/pull/617))

## Optimizations

- Now simplifying objects that are constant as soon as they are created ([#801](https://github.com/pybamm-team/PyBaMM/pull/801))
- Simplified solver interface ([#800](https://github.com/pybamm-team/PyBaMM/pull/800))
- Added caching for shape evaluation, used during discretisation ([#780](https://github.com/pybamm-team/PyBaMM/pull/780))
- Added an option to skip model checks during discretisation, which could be slow for large models ([#739](https://github.com/pybamm-team/PyBaMM/pull/739))
- Use CasADi's automatic differentation algorithms by default when solving a model ([#714](https://github.com/pybamm-team/PyBaMM/pull/714))
- Avoid re-checking size when making a copy of an `Index` object ([#656](https://github.com/pybamm-team/PyBaMM/pull/656))
- Avoid recalculating `_evaluation_array` when making a copy of a `StateVector` object ([#653](https://github.com/pybamm-team/PyBaMM/pull/653))

## Bug fixes

- Fixed a bug where current loaded from data was incorrectly scaled with the cell capacity ([#852](https://github.com/pybamm-team/PyBaMM/pull/852))
- Moved evaluation of initial conditions to solver ([#839](https://github.com/pybamm-team/PyBaMM/pull/839))
- Fixed a bug where the first line of the data wasn't loaded when parameters are loaded from data ([#819](https://github.com/pybamm-team/PyBaMM/pull/819))
- Made `graphviz` an optional dependency ([#810](https://github.com/pybamm-team/PyBaMM/pull/810))
- Fixed examples to run with basic pip installation ([#800](https://github.com/pybamm-team/PyBaMM/pull/800))
- Added events for CasADi solver when stepping ([#800](https://github.com/pybamm-team/PyBaMM/pull/800))
- Improved implementation of broadcasts ([#776](https://github.com/pybamm-team/PyBaMM/pull/776))
- Fixed a bug which meant that the Ohmic heating in the current collectors was incorrect if using the Finite Element Method ([#767](https://github.com/pybamm-team/PyBaMM/pull/767))
- Improved automatic broadcasting ([#747](https://github.com/pybamm-team/PyBaMM/pull/747))
- Fixed bug with wrong temperature in initial conditions ([#737](https://github.com/pybamm-team/PyBaMM/pull/737))
- Improved flexibility of parameter values so that parameters (such as diffusivity or current) can be set as functions or scalars ([#723](https://github.com/pybamm-team/PyBaMM/pull/723))
- Fixed a bug where boundary conditions were sometimes handled incorrectly in 1+1D models ([#713](https://github.com/pybamm-team/PyBaMM/pull/713))
- Corrected a sign error in Dirichlet boundary conditions in the Finite Element Method ([#706](https://github.com/pybamm-team/PyBaMM/pull/706))
- Passed the correct dimensional temperature to open circuit potential ([#702](https://github.com/pybamm-team/PyBaMM/pull/702))
- Added missing temperature dependence in electrolyte and interface submodels ([#698](https://github.com/pybamm-team/PyBaMM/pull/698))
- Fixed differentiation of functions that have more than one argument ([#687](https://github.com/pybamm-team/PyBaMM/pull/687))
- Added warning if `ProcessedVariable` is called outside its interpolation range ([#681](https://github.com/pybamm-team/PyBaMM/pull/681))
- Updated installation instructions for Mac OS ([#680](https://github.com/pybamm-team/PyBaMM/pull/680))
- Improved the way `ProcessedVariable` objects are created in higher dimensions ([#581](https://github.com/pybamm-team/PyBaMM/pull/581))

## Breaking changes

- Time for solver should now be given in seconds ([#832](https://github.com/pybamm-team/PyBaMM/pull/832))
- Model events are now represented as a list of `pybamm.Event` ([#759](https://github.com/pybamm-team/PyBaMM/issues/759)
- Removed `ParameterValues.update_model`, whose functionality is now replaced by `InputParameter` ([#801](https://github.com/pybamm-team/PyBaMM/pull/801))
- Removed `Outer` and `Kron` nodes as no longer used ([#777](https://github.com/pybamm-team/PyBaMM/pull/777))
- Moved `results` to separate repositories ([#761](https://github.com/pybamm-team/PyBaMM/pull/761))
- The parameters "Bruggeman coefficient" must now be specified separately as "Bruggeman coefficient (electrolyte)" and "Bruggeman coefficient (electrode)"
- The current classes (`GetConstantCurrent`, `GetUserCurrent` and `GetUserData`) have now been removed. Please refer to the [`change-input-current` notebook](https://github.com/pybamm-team/PyBaMM/blob/develop/docs/source/examples/notebooks/change-input-current.ipynb) for information on how to specify an input current
- Parameter functions must now use pybamm functions instead of numpy functions (e.g. `pybamm.exp` instead of `numpy.exp`), as these are then used to construct the expression tree directly. Generally, pybamm syntax follows numpy syntax; please get in touch if a function you need is missing.
- The current must now be updated by changing "Current function [A]" or "C-rate" instead of "Typical current [A]"

# [v0.1.0](https://github.com/pybamm-team/PyBaMM/tree/v0.1.0) - 2019-10-08

This is the first official version of PyBaMM.
Please note that PyBaMM in still under active development, and so the API may change in the future.

## Features

### Models

#### Lithium-ion

- Single Particle Model (SPM)
- Single Particle Model with electrolyte (SPMe)
- Doyle-Fuller-Newman (DFN) model

with the following optional physics:

- Thermal effects
- Fast diffusion in particles
- 2+1D (pouch cell)

#### Lead-acid

- Leading-Order Quasi-Static model
- First-Order Quasi-Static model
- Composite model
- Full model

with the following optional physics:

- Hydrolysis side reaction
- Capacitance effects
- 2+1D

### Spatial discretisations

- Finite Volume (1D only)
- Finite Element (scikit, 2D only)

### Solvers

- Scipy
- Scikits ODE
- Scikits DAE
- IDA KLU sparse linear solver (Sundials)
- Algebraic (root-finding)<|MERGE_RESOLUTION|>--- conflicted
+++ resolved
@@ -1,7 +1,6 @@
 # [Unreleased](https://github.com/pybamm-team/PyBaMM/)
 
 ## Features
-<<<<<<< HEAD
 
 - `nbqa` added as pre-commit hook for formatting of jupyter notebooks. ([#3110](https://github.com/pybamm-team/PyBaMM/pull/3110))
 
@@ -13,24 +12,14 @@
 
 - PyBaMM now has optional dependencies that can be installed with the pattern `pip install pybamm[option]` e.g. `pybamm[plot]` ([#3044](https://github.com/pybamm-team/PyBaMM/pull/3044))
 - `pybamm_install_jax` is deprecated. It is now replaced with `pybamm[jax]` ([#3163](https://github.com/pybamm-team/PyBaMM/pull/3163))
-=======
-
 - Double-layer capacity can now be provided as a function of temperature ([#3174](https://github.com/pybamm-team/PyBaMM/pull/3174))
->>>>>>> f588f208
 
 ## Bug fixes
 
 - Parameters in `Prada2013` have been updated to better match those given in the paper, which is a 2.3 Ah cell, instead of the mix-and-match with the 1.1 Ah cell from Lain2019.
 - Error generated when invalid parameter values are passed.
 - Thevenin() model is now constructed with standard variables: `Time [s], Time [min], Time [h]` ([#3143](https://github.com/pybamm-team/PyBaMM/pull/3143))
-<<<<<<< HEAD
 - Fix SEI Example Notebook ([#3166](https://github.com/pybamm-team/PyBaMM/pull/3166))
-=======
-
-## Breaking changes
-
-- PyBaMM now has optional dependencies that can be installed with the pattern `pip install pybamm[option]` e.g. `pybamm[plot]` ([#3044](https://github.com/pybamm-team/PyBaMM/pull/3044))
->>>>>>> f588f208
 
 # [v23.5](https://github.com/pybamm-team/PyBaMM/tree/v23.5) - 2023-06-18
 
