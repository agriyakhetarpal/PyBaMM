# [Unreleased](https://github.com/pybamm-team/PyBaMM/)

<<<<<<< HEAD
## Features

- `initial_soc` can now be a string "x V", in which case the simulation is initialized to start from that voltage ([#2508](https://github.com/pybamm-team/PyBaMM/pull/2508))
- The `ElectrodeSOH` solver can now calculate electrode balance based on a target "cell capacity" (requires cell capacity "Q" as input), as well as the default "cyclable cell capacity" (requires cyclable lithium capacity "Q_Li" as input). Use the keyword argument `known_value` to control which is used. ([#2508](https://github.com/pybamm-team/PyBaMM/pull/2508))

## Breaking changes

- Inputs for the `ElectrodeSOH` solver are now (i) "Q_Li", the total cyclable capacity of lithium in the electrodes (previously "n_Li", the total number of moles, n_Li = 3600/F \* Q_Li) (ii) "Q_n", the capacity of the negative electrode (previously "C_n"), and "Q_p", the capacity of the positive electrode (previously "C_p") ([#2508](https://github.com/pybamm-team/PyBaMM/pull/2508))
=======
## Bug fixes

- Fix installation on `Google Colab` (`pybtex` and `Colab` issue) ([#2526](https://github.com/pybamm-team/PyBaMM/pull/2526))
>>>>>>> b072d22f

# [v22.11](https://github.com/pybamm-team/PyBaMM/tree/v22.11) - 2022-11-30

## Features

- Updated parameter sets so that interpolants are created explicitly in the parameter set python file. This does not change functionality but allows finer control, e.g. specifying a "cubic" interpolator instead of the default "linear" ([#2510](https://github.com/pybamm-team/PyBaMM/pull/2510))
- Equivalent circuit models ([#2478](https://github.com/pybamm-team/PyBaMM/pull/2478))
- New Idaklu solver options for jacobian type and linear solver, support Sundials v6 ([#2444](https://github.com/pybamm-team/PyBaMM/pull/2444))
- Added `scale` and `reference` attributes to `Variable` objects, which can be use to make the ODE/DAE solver better conditioned ([#2440](https://github.com/pybamm-team/PyBaMM/pull/2440))
- SEI reactions can now be asymmetric ([#2425](https://github.com/pybamm-team/PyBaMM/pull/2425))

## Bug fixes

- Switched from `pkg_resources` to `importlib_metadata` for handling entry points ([#2500](https://github.com/pybamm-team/PyBaMM/pull/2500))
- Fixed some bugs related to processing `FunctionParameter` to `Interpolant` ([#2494](https://github.com/pybamm-team/PyBaMM/pull/2494))

## Optimizations

- `ParameterValues` now avoids trying to process children if a function parameter is an object that doesn't depend on its children ([#2477](https://github.com/pybamm-team/PyBaMM/pull/2477))
- Implemented memoization via `cache` and `cached_property` from functools ([#2465](https://github.com/pybamm-team/PyBaMM/pull/2465))
- Added more rules for simplifying expressions, especially around Concatenations. Also, meshes constructed from multiple domains are now cached ([#2443](https://github.com/pybamm-team/PyBaMM/pull/2443))
- Added more rules for simplifying expressions. Constants in binary operators are now moved to the left by default (e.g. `x*2` returns `2*x`) ([#2424](https://github.com/pybamm-team/PyBaMM/pull/2424))

## Breaking changes

- Interpolants created from parameter data are now "linear" by default (was "cubic") ([#2494](https://github.com/pybamm-team/PyBaMM/pull/2494))
- Renamed entry point for parameter sets to `pybamm_parameter_sets` ([#2475](https://github.com/pybamm-team/PyBaMM/pull/2475))
- Removed code for generating `ModelingToolkit` problems ([#2432](https://github.com/pybamm-team/PyBaMM/pull/2432))
- Removed `FirstOrder` and `Composite` lead-acid models, and some submodels specific to those models ([#2431](https://github.com/pybamm-team/PyBaMM/pull/2431))

# [v22.10.post1](https://github.com/pybamm-team/PyBaMM/tree/v22.10.post1) - 2022-10-31

## Breaking changes

- Removed all julia generation code ([#2453](https://github.com/pybamm-team/PyBaMM/pull/2453)). Julia code will be hosted at [PyBaMM.jl](https://github.com/tinosulzer/PyBaMM.jl) from now on.

# [v22.10](https://github.com/pybamm-team/PyBaMM/tree/v22.10) - 2022-10-31

## Features

- Third-party parameter sets can be added by registering entry points to ~~`pybamm_parameter_set`~~`pybamm_parameter_sets` ([#2396](https://github.com/pybamm-team/PyBaMM/pull/2396), changed in [#2475](https://github.com/pybamm-team/PyBaMM/pull/2475))
- Added three-dimensional interpolation ([#2380](https://github.com/pybamm-team/PyBaMM/pull/2380))

## Bug fixes

- `pybamm.have_julia()` now checks that julia is properly configured ([#2402](https://github.com/pybamm-team/PyBaMM/pull/2402))
- For simulations with events that cause the simulation to stop early, the sensitivities could be evaluated incorrectly to zero ([#2337](https://github.com/pybamm-team/PyBaMM/pull/2337))

## Optimizations

- Reformatted how simulations with experiments are built ([#2395](https://github.com/pybamm-team/PyBaMM/pull/2395))
- Added small perturbation to initial conditions for casadi solver. This seems to help the solver converge better in some cases ([#2356](https://github.com/pybamm-team/PyBaMM/pull/2356))
- Added `ExplicitTimeIntegral` functionality to move variables which do not appear anywhere on the rhs to a new location, and to integrate those variables explicitly when `get` is called by the solution object. ([#2348](https://github.com/pybamm-team/PyBaMM/pull/2348))
- Added more rules for simplifying expressions ([#2211](https://github.com/pybamm-team/PyBaMM/pull/2211))
- Sped up calculations of Electrode SOH variables for summary variables ([#2210](https://github.com/pybamm-team/PyBaMM/pull/2210))

## Breaking change

- Removed `pybamm.SymbolReplacer` as it is no longer needed to set up simulations with experiments, which is the only place where it was being used ([#2395](https://github.com/pybamm-team/PyBaMM/pull/2395))
- Removed `get_infinite_nested_dict`, `BaseModel.check_default_variables_dictionaries`, and `Discretisation.create_jacobian` methods, which were not used by any other functionality in the repository ([#2384](https://github.com/pybamm-team/PyBaMM/pull/2384))
- Dropped support for Python 3.7 after the release of Numpy v1.22.0 ([#2379](https://github.com/pybamm-team/PyBaMM/pull/2379))
- Removed parameter cli tools (add/edit/remove parameters). Parameter sets can now more easily be added via python scripts. ([#2342](https://github.com/pybamm-team/PyBaMM/pull/2342))
- Parameter sets should now be provided as single python files containing all parameters and functions. Parameters provided as "data" (e.g. OCP vs SOC) can still be csv files, but must be either in the same folder as the parameter file or in a subfolder called "data/". See for example [Ai2020](https://github.com/pybamm-team/PyBaMM/tree/develop/pybamm/input/parameters/lithium_ion/Ai2020.py) ([#2342](https://github.com/pybamm-team/PyBaMM/pull/2342))

# [v22.9](https://github.com/pybamm-team/PyBaMM/tree/v22.9) - 2022-09-30

## Features

- Added function `pybamm.get_git_commit_info()`, which returns information about the last git commit, useful for reproducibility ([#2293](https://github.com/pybamm-team/PyBaMM/pull/2293))
- Added SEI model for composite electrodes ([#2290](https://github.com/pybamm-team/PyBaMM/pull/2290))
- For experiments, the simulation now automatically checks and skips steps that cannot be performed (e.g. "Charge at 1C until 4.2V" from 100% SOC) ([#2212](https://github.com/pybamm-team/PyBaMM/pull/2212))

## Bug fixes

- Arrhenius function for `nmc_OKane2022` positive electrode actually gets used now ([#2309](https://github.com/pybamm-team/PyBaMM/pull/2309))
- Added `SEI on cracks` to loop over all interfacial reactions ([#2262](https://github.com/pybamm-team/PyBaMM/pull/2262))
- Fixed `X-averaged SEI on cracks concentration` so it's an average over x only, not y and z ([#2262](https://github.com/pybamm-team/PyBaMM/pull/2262))
- Corrected initial state for SEI on cracks ([#2262](https://github.com/pybamm-team/PyBaMM/pull/2262))

## Optimizations

- Default options for `particle mechanics` now dealt with differently in each electrode ([#2262](https://github.com/pybamm-team/PyBaMM/pull/2262))
- Sped up calculations of Electrode SOH variables for summary variables ([#2210](https://github.com/pybamm-team/PyBaMM/pull/2210))

## Breaking changes

- When creating a `pybamm.Interpolant` the default interpolator is now "linear". Passing data directly to `ParameterValues` using the `[data]` tag will be still used to create a cubic spline interpolant, as before ([#2258](https://github.com/pybamm-team/PyBaMM/pull/2258))
- Events must now be defined in such a way that they are positive at the initial conditions (events will be triggered when they become negative, instead of when they change sign in either direction) ([#2212](https://github.com/pybamm-team/PyBaMM/pull/2212))

# [v22.8](https://github.com/pybamm-team/PyBaMM/tree/v22.8) - 2022-08-31

## Features

- Added `CurrentSigmoidOpenCircuitPotential` model to model voltage hysteresis for charge/discharge ([#2256](https://github.com/pybamm-team/PyBaMM/pull/2256))
- Added "Chen2020_composite" parameter set for a composite graphite/silicon electrode. ([#2256](https://github.com/pybamm-team/PyBaMM/pull/2256))
- Added new cumulative variables `Throughput capacity [A.h]` and `Throughput energy [W.h]` to standard variables and summary variables, to assist with degradation studies. Throughput variables are only calculated if `calculate discharge energy` is set to `true`. `Time [s]` and `Time [h]` also added to summary variables. ([#2249](https://github.com/pybamm-team/PyBaMM/pull/2249))
- Added `lipf6_OKane2022` electrolyte to `OKane2022` parameter set ([#2249](https://github.com/pybamm-team/PyBaMM/pull/2249))
- Reformated submodel structure to allow composite electrodes. Composite positive electrode is now also possible. With current implementation, electrodes can have at most two phases. ([#2248](https://github.com/pybamm-team/PyBaMM/pull/2248))

## Bug fixes

- Added new parameter `Ratio of lithium moles to SEI moles` (short name z_sei) to fix a bug where this number was incorrectly hardcoded to 1. ([#2222](https://github.com/pybamm-team/PyBaMM/pull/2222))
- Changed short name of parameter `Inner SEI reaction proportion` from alpha_SEI to inner_sei_proportion, to avoid confusion with transfer coefficients. ([#2222](https://github.com/pybamm-team/PyBaMM/pull/2222))
- Deleted legacy parameters with short names beta_sei and beta_plating. ([#2222](https://github.com/pybamm-team/PyBaMM/pull/2222))
- Corrected initial SEI thickness for OKane2022 parameter set. ([#2218](https://github.com/pybamm-team/PyBaMM/pull/2218))

## Optimizations

- Simplified scaling for the exchange-current density. The dimensionless parameter `C_r` is kept, but no longer used anywhere ([#2238](https://github.com/pybamm-team/PyBaMM/pull/2238))
- Added limits for variables in some functions to avoid division by zero, sqrt(negative number), etc ([#2213](https://github.com/pybamm-team/PyBaMM/pull/2213))

## Breaking changes

- Parameters specific to a (primary/secondary) phase in a domain are doubly nested. e.g. `param.c_n_max` is now `param.n.prim.c_max` ([#2248](https://github.com/pybamm-team/PyBaMM/pull/2248))

# [v22.7](https://github.com/pybamm-team/PyBaMM/tree/v22.7) - 2022-07-31

## Features

- Moved general code about submodels to `BaseModel` instead of `BaseBatteryModel`, making it easier to build custom models from submodels. ([#2169](https://github.com/pybamm-team/PyBaMM/pull/2169))
- Events can now be plotted as a regular variable (under the name "Event: event_name", e.g. "Event: Minimum voltage [V]") ([#2158](https://github.com/pybamm-team/PyBaMM/pull/2158))
- Added example showing how to print whether a model is compatible with a parameter set ([#2112](https://github.com/pybamm-team/PyBaMM/pull/2112))
- Added SEI growth on cracks ([#2104](https://github.com/pybamm-team/PyBaMM/pull/2104))
- Added Arrhenius temperature dependence of SEI growth ([#2104](https://github.com/pybamm-team/PyBaMM/pull/2104))
- The "Inner SEI reaction proportion" parameter actually gets used now ([#2104](https://github.com/pybamm-team/PyBaMM/pull/2104))
- New OKane2022 parameter set replaces Chen2020_plating ([#2104](https://github.com/pybamm-team/PyBaMM/pull/2104))
- SEI growth, lithium plating and porosity change can now be set to distributed in `SPMe`. There is an additional option called `x-average side reactions` which allows to set this (note that for `SPM` it is always x-averaged). ([#2099](https://github.com/pybamm-team/PyBaMM/pull/2099))

## Optimizations

- Improved eSOH calculations to be more robust ([#2192](https://github.com/pybamm-team/PyBaMM/pull/2192),[#2199](https://github.com/pybamm-team/PyBaMM/pull/2199))
- The (2x2x2=8) particle diffusion submodels have been consolidated into just three submodels (Fickian diffusion, polynomial profile, and x-averaged polynomial profile) with optional x-averaging and size distribution. Polynomial profile and x-averaged polynomial profile are still two separate submodels, since they deal with surface concentration differently.
- Added error for when solution vector gets too large, to help debug solver errors ([#2138](https://github.com/pybamm-team/PyBaMM/pull/2138))

## Bug fixes

- Fixed error reporting for simulation with experiment ([#2213](https://github.com/pybamm-team/PyBaMM/pull/2213))
- Fixed a bug in `Simulation` that caused initial conditions to change when solving an experiment multiple times ([#2204](https://github.com/pybamm-team/PyBaMM/pull/2204))
- Fixed labels and ylims in `plot_voltage_components`([#2183](https://github.com/pybamm-team/PyBaMM/pull/2183))
- Fixed 2D interpolant ([#2180](https://github.com/pybamm-team/PyBaMM/pull/2180))
- Fixes a bug where the SPMe always builds even when `build=False` ([#2169](https://github.com/pybamm-team/PyBaMM/pull/2169))
- Some events have been removed in the case where they are constant, i.e. can never be reached ([#2158](https://github.com/pybamm-team/PyBaMM/pull/2158))
- Raise explicit `NotImplementedError` if trying to call `bool()` on a pybamm Symbol (e.g. in an if statement condition) ([#2141](https://github.com/pybamm-team/PyBaMM/pull/2141))
- Fixed bug causing cut-off voltage to change after setting up a simulation with a model ([#2138](https://github.com/pybamm-team/PyBaMM/pull/2138))
- A single solution cycle can now be used as a starting solution for a simulation ([#2138](https://github.com/pybamm-team/PyBaMM/pull/2138))

## Breaking changes

- Exchange-current density functions (and some other functions) now take an additional argument, the maximum particle concentration for that phase ([#2134](https://github.com/pybamm-team/PyBaMM/pull/2134))
- Loss of lithium to SEI on cracks is now a degradation variable, so setting a particle mechanics submodel is now compulsory (NoMechanics will suffice) ([#2104](https://github.com/pybamm-team/PyBaMM/pull/2104))

# [v22.6](https://github.com/pybamm-team/PyBaMM/tree/v22.6) - 2022-06-30

## Features

- Added open-circuit potential as a separate submodel ([#2094](https://github.com/pybamm-team/PyBaMM/pull/2094))
- Added partially reversible lithium plating model and new `OKane2022` parameter set to go with it ([#2043](https://github.com/pybamm-team/PyBaMM/pull/2043))
- Added `__eq__` and `__hash__` methods for `Symbol` objects, using `.id` ([#1978](https://github.com/pybamm-team/PyBaMM/pull/1978))

## Optimizations

- Stoichiometry inputs to OCP functions are now bounded between 1e-10 and 1-1e-10, with singularities at 0 and 1 so that OCP goes to +- infinity ([#2095](https://github.com/pybamm-team/PyBaMM/pull/2095))

## Breaking changes

- Changed some dictionary keys to `Symbol` instead of `Symbol.id` (internal change only, should not affect external facing functions) ([#1978](https://github.com/pybamm-team/PyBaMM/pull/1978))

# [v22.5](https://github.com/pybamm-team/PyBaMM/tree/v22.5) - 2022-05-31

## Features

- Added a casadi version of the IDKLU solver, which is used for `model.convert_to_format = "casadi"` ([#2002](https://github.com/pybamm-team/PyBaMM/pull/2002))
- Added functionality to generate Julia expressions from a model. See [PyBaMM.jl](https://github.com/tinosulzer/PyBaMM.jl) for how to use these ([#1942](https://github.com/pybamm-team/PyBaMM/pull/1942)))
- Added basic callbacks to the Simulation class, and a LoggingCallback ([#1880](https://github.com/pybamm-team/PyBaMM/pull/1880)))

## Bug fixes

- Corrected legend order in "plot_voltage_components.py", so each entry refers to the correct overpotential. ([#2061](https://github.com/pybamm-team/PyBaMM/pull/2061))

## Breaking changes

- Changed domain-specific parameter names to a nested attribute. `param.n.l_n` is now `param.n.l` ([#2063](https://github.com/pybamm-team/PyBaMM/pull/2063))

# [v22.4](https://github.com/pybamm-team/PyBaMM/tree/v22.4) - 2022-04-30

## Features

- Added a casadi version of the IDKLU solver, which is used for `model.convert_to_format = "casadi"` ([#2002](https://github.com/pybamm-team/PyBaMM/pull/2002))

## Bug fixes

- Remove old deprecation errors, including those in `parameter_values.py` that caused the simulation if, for example, the reaction rate is re-introduced manually ([#2022](https://github.com/pybamm-team/PyBaMM/pull/2022))

# [v22.3](https://github.com/pybamm-team/PyBaMM/tree/v22.3) - 2022-03-31

## Features

- Added "Discharge energy [W.h]", which is the integral of the power in Watts, as an optional output. Set the option "calculate discharge energy" to "true" to get this output ("false" by default, since it can slow down some of the simple models) ([#1969](https://github.com/pybamm-team/PyBaMM/pull/1969)))
- Added an option "calculate heat source for isothermal models" to choose whether or not the heat generation terms are computed when running models with the option `thermal="isothermal"` ([#1958](https://github.com/pybamm-team/PyBaMM/pull/1958))

## Optimizations

- Simplified `model.new_copy()` ([#1977](https://github.com/pybamm-team/PyBaMM/pull/1977))

## Bug fixes

- Fix bug where sensitivity calculation failed if len of `calculate_sensitivities` was less than `inputs` ([#1897](https://github.com/pybamm-team/PyBaMM/pull/1897))
- Fixed a bug in the eSOH variable calculation when OCV is given as data ([#1975](https://github.com/pybamm-team/PyBaMM/pull/1975))
- Fixed a bug where isothermal models did not compute any heat source terms ([#1958](https://github.com/pybamm-team/PyBaMM/pull/1958))

## Breaking changes

- Removed `model.new_empty_copy()` (use `model.new_copy()` instead) ([#1977](https://github.com/pybamm-team/PyBaMM/pull/1977))
- Dropped support for Windows 32-bit architecture ([#1964](https://github.com/pybamm-team/PyBaMM/pull/1964))

# [v22.2](https://github.com/pybamm-team/PyBaMM/tree/v22.2) - 2022-02-28

## Features

- Isothermal models now calculate heat source terms (but the temperature remains constant). The models now also account for current collector heating when `dimensionality=0` ([#1929](https://github.com/pybamm-team/PyBaMM/pull/1929))
- Added new models for power control and resistance control ([#1917](https://github.com/pybamm-team/PyBaMM/pull/1917))
- Initial concentrations can now be provided as a function of `r` as well as `x` ([#1866](https://github.com/pybamm-team/PyBaMM/pull/1866))

## Bug fixes

- Fixed a bug where thermal submodels could not be used with half-cells ([#1929](https://github.com/pybamm-team/PyBaMM/pull/1929))
- Parameters can now be imported from a directory having "pybamm" in its name ([#1919](https://github.com/pybamm-team/PyBaMM/pull/1919))
- `scikit.odes` and `SUNDIALS` can now be installed using `pybamm_install_odes` ([#1916](https://github.com/pybamm-team/PyBaMM/pull/1916))

## Breaking changes

- The `domain` setter and `auxiliary_domains` getter have been deprecated, `domains` setter/getter should be used instead. The `domain` getter is still active. We now recommend creating symbols with `domains={...}` instead of `domain=..., auxiliary_domains={...}`, but the latter is not yet deprecated ([#1866](https://github.com/pybamm-team/PyBaMM/pull/1866))

# [v22.1](https://github.com/pybamm-team/PyBaMM/tree/v22.1) - 2022-01-31

## Features

- Half-cell models can now be run with "surface form" ([#1913](https://github.com/pybamm-team/PyBaMM/pull/1913))
- Added option for different kinetics on anode and cathode ([#1913](https://github.com/pybamm-team/PyBaMM/pull/1913))
- Allow `pybamm.Solution.save_data()` to return a string if filename is None, and added json to_format option ([#1909](https://github.com/pybamm-team/PyBaMM/pull/1909))
- Added an option to force install compatible versions of jax and jaxlib if already installed using CLI ([#1881](https://github.com/pybamm-team/PyBaMM/pull/1881))

## Optimizations

- The `Symbol` nodes no longer subclasses `anytree.NodeMixIn`. This removes some checks that were not really needed ([#1912](https://github.com/pybamm-team/PyBaMM/pull/1912))

## Bug fixes

- Parameters can now be imported from any given path in `Windows` ([#1900](https://github.com/pybamm-team/PyBaMM/pull/1900))
- Fixed initial conditions for the EC SEI model ([#1895](https://github.com/pybamm-team/PyBaMM/pull/1895))
- Fixed issue in extraction of sensitivites ([#1894](https://github.com/pybamm-team/PyBaMM/pull/1894))

# [v21.12](https://github.com/pybamm-team/PyBaMM/tree/v21.11) - 2021-12-29

## Features

- Added new kinetics models for asymmetric Butler-Volmer, linear kinetics, and Marcus-Hush-Chidsey ([#1858](https://github.com/pybamm-team/PyBaMM/pull/1858))
- Experiments can be set to terminate when a voltage is reached (across all steps) ([#1832](https://github.com/pybamm-team/PyBaMM/pull/1832))
- Added cylindrical geometry and finite volume method ([#1824](https://github.com/pybamm-team/PyBaMM/pull/1824))

## Bug fixes

- `PyBaMM` is now importable in `Linux` systems where `jax` is already installed ([#1874](https://github.com/pybamm-team/PyBaMM/pull/1874))
- Simulations with drive cycles now support `initial_soc` ([#1842](https://github.com/pybamm-team/PyBaMM/pull/1842))
- Fixed bug in expression tree simplification ([#1831](https://github.com/pybamm-team/PyBaMM/pull/1831))
- Solid tortuosity is now correctly calculated with Bruggeman coefficient of the respective electrode ([#1773](https://github.com/pybamm-team/PyBaMM/pull/1773))

# [v21.11](https://github.com/pybamm-team/PyBaMM/tree/v21.11) - 2021-11-30

## Features

- The name of a parameter set can be passed to `ParameterValues` as a string, e.g. `ParameterValues("Chen2020")` ([#1822](https://github.com/pybamm-team/PyBaMM/pull/1822))
- Added submodels for interface utilisation ([#1821](https://github.com/pybamm-team/PyBaMM/pull/1821))
- Reformatted SEI growth models into a single submodel with conditionals ([#1808](https://github.com/pybamm-team/PyBaMM/pull/1808))
- Stress-induced diffusion is now a separate model option instead of being automatically included when using the particle mechanics submodels ([#1797](https://github.com/pybamm-team/PyBaMM/pull/1797))
- `Experiment`s with drive cycles can be solved ([#1793](https://github.com/pybamm-team/PyBaMM/pull/1793))
- Added surface area to volume ratio as a factor to the SEI equations ([#1790](https://github.com/pybamm-team/PyBaMM/pull/1790))
- Half-cell SPM and SPMe have been implemented ([#1731](https://github.com/pybamm-team/PyBaMM/pull/1731))

## Bug fixes

- Fixed `sympy` operators for `Arctan` and `Exponential` ([#1786](https://github.com/pybamm-team/PyBaMM/pull/1786))
- Fixed finite volume discretization in spherical polar coordinates ([#1782](https://github.com/pybamm-team/PyBaMM/pull/1782))
- Fixed bug when using `Experiment` with a pouch cell model ([#1707](https://github.com/pybamm-team/PyBaMM/pull/1707))
- Fixed bug when using `Experiment` with a plating model ([#1707](https://github.com/pybamm-team/PyBaMM/pull/1707))
- Fixed hack for potentials in the SPMe model ([#1707](https://github.com/pybamm-team/PyBaMM/pull/1707))

## Breaking changes

- The `chemistry` keyword argument in `ParameterValues` has been deprecated. Use `ParameterValues(chem)` instead of `ParameterValues(chemistry=chem)` ([#1822](https://github.com/pybamm-team/PyBaMM/pull/1822))
- Raise error when trying to convert an `Interpolant` with the "pchip" interpolator to CasADI ([#1791](https://github.com/pybamm-team/PyBaMM/pull/1791))
- Raise error if `Concatenation` is used directly with `Variable` objects (`concatenation` should be used instead) ([#1789](https://github.com/pybamm-team/PyBaMM/pull/1789))
- Made jax, jaxlib and the PyBaMM JaxSolver optional ([#1767](https://github.com/pybamm-team/PyBaMM/pull/1767), [#1803](https://github.com/pybamm-team/PyBaMM/pull/1803))

# [v21.10](https://github.com/pybamm-team/PyBaMM/tree/v21.10) - 2021-10-31

## Features

- Summary variables can now be user-determined ([#1760](https://github.com/pybamm-team/PyBaMM/pull/1760))
- Added `all_first_states` to the `Solution` object for a simulation with experiment ([#1759](https://github.com/pybamm-team/PyBaMM/pull/1759))
- Added a new method (`create_gif`) in `QuickPlot`, `Simulation` and `BatchStudy` to create a GIF of a simulation ([#1754](https://github.com/pybamm-team/PyBaMM/pull/1754))
- Added more examples for the `BatchStudy` class ([#1747](https://github.com/pybamm-team/PyBaMM/pull/1747))
- SEI models can now be included in the half-cell model ([#1705](https://github.com/pybamm-team/PyBaMM/pull/1705))

## Bug fixes

- Half-cell model and lead-acid models can now be simulated with `Experiment`s ([#1759](https://github.com/pybamm-team/PyBaMM/pull/1759))
- Removed in-place modification of the solution objects by `QuickPlot` ([#1747](https://github.com/pybamm-team/PyBaMM/pull/1747))
- Fixed vector-vector multiplication bug that was causing errors in the SPM with constant voltage or power ([#1735](https://github.com/pybamm-team/PyBaMM/pull/1735))

# [v21.9](https://github.com/pybamm-team/PyBaMM/tree/v21.9) - 2021-09-30

## Features

- Added thermal parameters (thermal conductivity, specific heat, etc.) to the `Ecker2015` parameter set from Zhao et al. (2018) and Hales et al. (2019) ([#1683](https://github.com/pybamm-team/PyBaMM/pull/1683))
- Added `plot_summary_variables` to plot and compare summary variables ([#1678](https://github.com/pybamm-team/PyBaMM/pull/1678))
- The DFN model can now be used directly (instead of `BasicDFNHalfCell`) to simulate a half-cell ([#1600](https://github.com/pybamm-team/PyBaMM/pull/1600))

## Breaking changes

- Dropped support for Python 3.6 ([#1696](https://github.com/pybamm-team/PyBaMM/pull/1696))
- The substring 'negative electrode' has been removed from variables related to SEI and lithium plating (e.g. 'Total negative electrode SEI thickness [m]' replaced by 'Total SEI thickness [m]') ([#1654](https://github.com/pybamm-team/PyBaMM/pull/1654))

# [v21.08](https://github.com/pybamm-team/PyBaMM/tree/v21.08) - 2021-08-26

This release introduces:

- the switch to calendar versioning: from now on we will use year.month version number
- sensitivity analysis of solutions with respect to input parameters
- several new models, including many-particle and state-of-health models
- improvement on how CasADI solver's handle events, including a new "fast with events" mode
- several other new features, optimizations, and bug fixes, summarized below

## Features

- Added submodels and functionality for particle-size distributions in the DFN model, including an
  example notebook ([#1602](https://github.com/pybamm-team/PyBaMM/pull/1602))
- Added UDDS and WLTC drive cycles ([#1601](https://github.com/pybamm-team/PyBaMM/pull/1601))
- Added LG M50 (NMC811 and graphite + SiOx) parameter set from O'Regan 2022 ([#1594](https://github.com/pybamm-team/PyBaMM/pull/1594))
- `pybamm.base_solver.solve` function can take a list of input parameters to calculate the sensitivities of the solution with respect to. Alternatively, it can be set to `True` to calculate the sensitivities for all input parameters ([#1552](https://github.com/pybamm-team/PyBaMM/pull/1552))
- Added capability for `quaternary` domains (in addition to `primary`, `secondary` and `tertiary`), increasing the maximum number of domains that a `Symbol` can have to 4. ([#1580](https://github.com/pybamm-team/PyBaMM/pull/1580))
- Tabs can now be placed at the bottom of the cell in 1+1D thermal models ([#1581](https://github.com/pybamm-team/PyBaMM/pull/1581))
- Added temperature dependence on electrode electronic conductivity ([#1570](https://github.com/pybamm-team/PyBaMM/pull/1570))
- `pybamm.base_solver.solve` function can take a list of input parameters to calculate the sensitivities of the solution with respect to. Alternatively, it can be set to `True` to calculate the sensitivities for all input parameters ([#1552](https://github.com/pybamm-team/PyBaMM/pull/1552))
- Added a new lithium-ion model `MPM` or Many-Particle Model, with a distribution of particle sizes in each electrode. ([#1529](https://github.com/pybamm-team/PyBaMM/pull/1529))
- Added 2 new submodels for lithium transport in a size distribution of electrode particles: Fickian diffusion (`FickianSingleSizeDistribution`) and uniform concentration profile (`FastSingleSizeDistribution`). ([#1529](https://github.com/pybamm-team/PyBaMM/pull/1529))
- Added a "particle size" domain to the default lithium-ion geometry, including plotting capabilities (`QuickPlot`) and processing of variables (`ProcessedVariable`). ([#1529](https://github.com/pybamm-team/PyBaMM/pull/1529))
- Added fitted expressions for OCPs for the Chen2020 parameter set ([#1526](https://github.com/pybamm-team/PyBaMM/pull/1497))
- Added `initial_soc` argument to `Simualtion.solve` for specifying the initial SOC when solving a model ([#1512](https://github.com/pybamm-team/PyBaMM/pull/1512))
- Added `print_name` to some symbols ([#1495](https://github.com/pybamm-team/PyBaMM/pull/1495), [#1497](https://github.com/pybamm-team/PyBaMM/pull/1497))
- Added Base Parameters class and SymPy in dependencies ([#1495](https://github.com/pybamm-team/PyBaMM/pull/1495))
- Added a new "reaction-driven" model for LAM from Reniers et al (2019) ([#1490](https://github.com/pybamm-team/PyBaMM/pull/1490))
- Some features ("loss of active material" and "particle mechanics") can now be specified separately for the negative electrode and positive electrode by passing a 2-tuple ([#1490](https://github.com/pybamm-team/PyBaMM/pull/1490))
- `plot` and `plot2D` now take and return a matplotlib Axis to allow for easier customization ([#1472](https://github.com/pybamm-team/PyBaMM/pull/1472))
- `ParameterValues.evaluate` can now return arrays to allow function parameters to be easily evaluated ([#1472](https://github.com/pybamm-team/PyBaMM/pull/1472))
- Added option to save only specific cycle numbers when simulating an `Experiment` ([#1459](https://github.com/pybamm-team/PyBaMM/pull/1459))
- Added capacity-based termination conditions when simulating an `Experiment` ([#1459](https://github.com/pybamm-team/PyBaMM/pull/1459))
- Added "summary variables" to track degradation over several cycles ([#1459](https://github.com/pybamm-team/PyBaMM/pull/1459))
- Added `ElectrodeSOH` model for calculating capacities and stoichiometric limits ([#1459](https://github.com/pybamm-team/PyBaMM/pull/1459))
- Added Batch Study class ([#1455](https://github.com/pybamm-team/PyBaMM/pull/1455))
- Added `ConcatenationVariable`, which is automatically created when variables are concatenated ([#1453](https://github.com/pybamm-team/PyBaMM/pull/1453))
- Added "fast with events" mode for the CasADi solver, which solves a model and finds events more efficiently than "safe" mode. As of PR #1450 this feature is still being tested and "safe" mode remains the default ([#1450](https://github.com/pybamm-team/PyBaMM/pull/1450))

## Optimizations

- Models that mostly use x-averaged quantities (SPM and SPMe) now use x-averaged degradation models ([#1490](https://github.com/pybamm-team/PyBaMM/pull/1490))
- Improved how the CasADi solver's "safe" mode finds events ([#1450](https://github.com/pybamm-team/PyBaMM/pull/1450))
- Perform more automatic simplifications of the expression tree ([#1449](https://github.com/pybamm-team/PyBaMM/pull/1449))
- Reduce time taken to hash a sparse `Matrix` object ([#1449](https://github.com/pybamm-team/PyBaMM/pull/1449))

## Bug fixes

- Fixed bug with `load_function` ([#1675](https://github.com/pybamm-team/PyBaMM/pull/1675))
- Updated documentation to include some previously missing functions, such as `erf` and `tanh` ([#1628](https://github.com/pybamm-team/PyBaMM/pull/1628))
- Fixed reading citation file without closing ([#1620](https://github.com/pybamm-team/PyBaMM/pull/1620))
- Porosity variation for SEI and plating models is calculated from the film thickness rather than from a separate ODE ([#1617](https://github.com/pybamm-team/PyBaMM/pull/1617))
- Fixed a bug where the order of the indexing for the entries of variables discretised using FEM was incorrect ([#1556](https://github.com/pybamm-team/PyBaMM/pull/1556))
- Fix broken module import for spyder when running a script twice ([#1555](https://github.com/pybamm-team/PyBaMM/pull/1555))
- Fixed ElectrodeSOH model for multi-dimensional simulations ([#1548](https://github.com/pybamm-team/PyBaMM/pull/1548))
- Removed the overly-restrictive check "each variable in the algebraic eqn keys must appear in the eqn" ([#1510](https://github.com/pybamm-team/PyBaMM/pull/1510))
- Made parameters importable through pybamm ([#1475](https://github.com/pybamm-team/PyBaMM/pull/1475))

## Breaking changes

- Refactored the `particle` submodel module, with the models having no size distribution now found in `particle.no_distribution`, and those with a size distribution in `particle.size_distribution`. Renamed submodels to indicate the transport model (Fickian diffusion, polynomial profile) and if they are "x-averaged". E.g., `FickianManyParticles` and `FickianSingleParticle` are now `no_distribution.FickianDiffusion` and `no_distribution.XAveragedFickianDiffusion` ([#1602](https://github.com/pybamm-team/PyBaMM/pull/1602))
- Changed sensitivity API. Removed `ProcessedSymbolicVariable`, all sensitivity now handled within the solvers and `ProcessedVariable` ([#1552](https://github.com/pybamm-team/PyBaMM/pull/1552),[#2276](https://github.com/pybamm-team/PyBaMM/pull/2276))
- The `Yang2017` parameter set has been removed as the complete parameter set is not publicly available in the literature ([#1577](https://github.com/pybamm-team/PyBaMM/pull/1577))
- Changed how options are specified for the "loss of active material" and "particle cracking" submodels. "loss of active material" can now be one of "none", "stress-driven", or "reaction-driven", or a 2-tuple for different options in negative and positive electrode. Similarly "particle cracking" (now called "particle mechanics") can now be "none", "swelling only", "swelling and cracking", or a 2-tuple ([#1490](https://github.com/pybamm-team/PyBaMM/pull/1490))
- Changed the variable in the full diffusion model from "Electrolyte concentration" to "Porosity times concentration" ([#1476](https://github.com/pybamm-team/PyBaMM/pull/1476))
- Renamed `lithium-ion` folder to `lithium_ion` and `lead-acid` folder to `lead_acid` in parameters ([#1464](https://github.com/pybamm-team/PyBaMM/pull/1464))

# [v0.4.0](https://github.com/pybamm-team/PyBaMM/tree/v0.4.0) - 2021-03-28

This release introduces:

- several new models, including reversible and irreversible plating submodels, submodels for loss of active material, Yang et al.'s (2017) coupled SEI/plating/pore clogging model, and the Newman-Tobias model
- internal optimizations for solving models, particularly for simulating experiments, with more accurate event detection and more efficient numerical methods and post-processing
- parallel solutions of a model with different inputs
- a cleaner installation process for Mac when installing from PyPI, no longer requiring a Homebrew installation of Sundials
- improved plotting functionality, including adding a new 'voltage component' plot
- several other new features, optimizations, and bug fixes, summarized below

## Features

- Added `NewmanTobias` li-ion battery model ([#1423](https://github.com/pybamm-team/PyBaMM/pull/1423))
- Added `plot_voltage_components` to easily plot the component overpotentials that make up the voltage ([#1419](https://github.com/pybamm-team/PyBaMM/pull/1419))
- Made `QuickPlot` more customizable and added an example ([#1419](https://github.com/pybamm-team/PyBaMM/pull/1419))
- `Solution` objects can now be created by stepping _different_ models ([#1408](https://github.com/pybamm-team/PyBaMM/pull/1408))
- Added Yang et al 2017 model that couples irreversible lithium plating, SEI growth and change in porosity which produces a transition from linear to nonlinear degradation pattern of lithium-ion battery over extended cycles([#1398](https://github.com/pybamm-team/PyBaMM/pull/1398))
- Added support for Python 3.9 and dropped support for Python 3.6. Python 3.6 may still work but is now untested ([#1370](https://github.com/pybamm-team/PyBaMM/pull/1370))
- Added the electrolyte overpotential and Ohmic losses for full conductivity, including surface form ([#1350](https://github.com/pybamm-team/PyBaMM/pull/1350))
- Added functionality to `Citations` to print formatted citations ([#1340](https://github.com/pybamm-team/PyBaMM/pull/1340))
- Updated the way events are handled in `CasadiSolver` for more accurate event location ([#1328](https://github.com/pybamm-team/PyBaMM/pull/1328))
- Added error message if initial conditions are outside the bounds of a variable ([#1326](https://github.com/pybamm-team/PyBaMM/pull/1326))
- Added temperature dependence to density, heat capacity and thermal conductivity ([#1323](https://github.com/pybamm-team/PyBaMM/pull/1323))
- Added temperature dependence to the transference number (`t_plus`) ([#1317](https://github.com/pybamm-team/PyBaMM/pull/1317))
- Added new functionality for `Interpolant` ([#1312](https://github.com/pybamm-team/PyBaMM/pull/1312))
- Added option to express experiments (and extract solutions) in terms of cycles of operating condition ([#1309](https://github.com/pybamm-team/PyBaMM/pull/1309))
- The event time and state are now returned as part of `Solution.t` and `Solution.y` so that the event is accurately captured in the returned solution ([#1300](https://github.com/pybamm-team/PyBaMM/pull/1300))
- Added reversible and irreversible lithium plating models ([#1287](https://github.com/pybamm-team/PyBaMM/pull/1287))
- Reformatted the `BasicDFNHalfCell` to be consistent with the other models ([#1282](https://github.com/pybamm-team/PyBaMM/pull/1282))
- Added option to make the total interfacial current density a state ([#1280](https://github.com/pybamm-team/PyBaMM/pull/1280))
- Added functionality to initialize a model using the solution from another model ([#1278](https://github.com/pybamm-team/PyBaMM/pull/1278))
- Added submodels for active material ([#1262](https://github.com/pybamm-team/PyBaMM/pull/1262))
- Updated solvers' method `solve()` so it can take a list of inputs dictionaries as the `inputs` keyword argument. In this case the model is solved for each input set in the list, and a list of solutions mapping the set of inputs to the solutions is returned. Note that `solve()` can still take a single dictionary as the `inputs` keyword argument. In this case the behaviour is unchanged compared to previous versions.([#1261](https://github.com/pybamm-team/PyBaMM/pull/1261))
- Added composite surface form electrolyte models: `CompositeDifferential` and `CompositeAlgebraic` ([#1207](https://github.com/pybamm-team/PyBaMM/issues/1207))

## Optimizations

- Improved the way an `Experiment` is simulated to reduce solve time (at the cost of slightly higher set-up time) ([#1408](https://github.com/pybamm-team/PyBaMM/pull/1408))
- Add script and workflow to automatically update parameter_sets.py docstrings ([#1371](https://github.com/pybamm-team/PyBaMM/pull/1371))
- Add URLs checker in workflows ([#1347](https://github.com/pybamm-team/PyBaMM/pull/1347))
- The `Solution` class now only creates the concatenated `y` when the user asks for it. This is an optimization step as the concatenation can be slow, especially with larger experiments ([#1331](https://github.com/pybamm-team/PyBaMM/pull/1331))
- If solver method `solve()` is passed a list of inputs as the `inputs` keyword argument, the resolution of the model for each input set is spread across several Python processes, usually running in parallel on different processors. The default number of processes is the number of processors available. `solve()` takes a new keyword argument `nproc` which can be used to set this number a manually.
- Variables are now post-processed using CasADi ([#1316](https://github.com/pybamm-team/PyBaMM/pull/1316))
- Operations such as `1*x` and `0+x` now directly return `x` ([#1252](https://github.com/pybamm-team/PyBaMM/pull/1252))

## Bug fixes

- Fixed a bug on the boundary conditions of `FickianSingleParticle` and `FickianManyParticles` to ensure mass is conserved ([#1421](https://github.com/pybamm-team/PyBaMM/pull/1421))
- Fixed a bug where the `PolynomialSingleParticle` submodel gave incorrect results with "dimensionality" equal to 2 ([#1411](https://github.com/pybamm-team/PyBaMM/pull/1411))
- Fixed a bug where volume averaging in 0D gave the wrong result ([#1411](https://github.com/pybamm-team/PyBaMM/pull/1411))
- Fixed a sign error in the positive electrode ohmic losses ([#1407](https://github.com/pybamm-team/PyBaMM/pull/1407))
- Fixed the formulation of the EC reaction SEI model ([#1397](https://github.com/pybamm-team/PyBaMM/pull/1397))
- Simulations now stop when an experiment becomes infeasible ([#1395](https://github.com/pybamm-team/PyBaMM/pull/1395))
- Added a check for domains in `Concatenation` ([#1368](https://github.com/pybamm-team/PyBaMM/pull/1368))
- Differentiation now works even when the differentiation variable is a constant ([#1294](https://github.com/pybamm-team/PyBaMM/pull/1294))
- Fixed a bug where the event time and state were no longer returned as part of the solution ([#1344](https://github.com/pybamm-team/PyBaMM/pull/1344))
- Fixed a bug in `CasadiSolver` safe mode which crashed when there were extrapolation events but no termination events ([#1321](https://github.com/pybamm-team/PyBaMM/pull/1321))
- When an `Interpolant` is extrapolated an error is raised for `CasadiSolver` (and a warning is raised for the other solvers) ([#1315](https://github.com/pybamm-team/PyBaMM/pull/1315))
- Fixed `Simulation` and `model.new_copy` to fix a bug where changes to the model were overwritten ([#1278](https://github.com/pybamm-team/PyBaMM/pull/1278))

## Breaking changes

- Removed `Simplification` class and `.simplify()` function ([#1369](https://github.com/pybamm-team/PyBaMM/pull/1369))
- All example notebooks in PyBaMM's GitHub repository must now include the command `pybamm.print_citations()`, otherwise the tests will fail. This is to encourage people to use this command to cite the relevant papers ([#1340](https://github.com/pybamm-team/PyBaMM/pull/1340))
- Notation has been homogenised to use positive and negative electrode (instead of cathode and anode). This applies to the parameter folders (now called `'positive_electrodes'` and `'negative_electrodes'`) and the options of `active_material` and `particle_cracking` submodels (now called `'positive'` and `'negative'`) ([#1337](https://github.com/pybamm-team/PyBaMM/pull/1337))
- `Interpolant` now takes `x` and `y` instead of a single `data` entry ([#1312](https://github.com/pybamm-team/PyBaMM/pull/1312))
- Boolean model options ('sei porosity change', 'convection') must now be given in string format ('true' or 'false' instead of True or False) ([#1280](https://github.com/pybamm-team/PyBaMM/pull/1280))
- Operations such as `1*x` and `0+x` now directly return `x`. This can be bypassed by explicitly creating the binary operators, e.g. `pybamm.Multiplication(1, x)` ([#1252](https://github.com/pybamm-team/PyBaMM/pull/1252))
- `'Cell capacity [A.h]'` has been renamed to `'Nominal cell capacity [A.h]'`. `'Cell capacity [A.h]'` will be deprecated in the next release. ([#1352](https://github.com/pybamm-team/PyBaMM/pull/1352))

# [v0.3.0](https://github.com/pybamm-team/PyBaMM/tree/v0.3.0) - 2020-12-01

This release introduces a new aging model for particle mechanics, a new reduced-order model (TSPMe), and a parameter set for A123 LFP cells. Additionally, there have been several backend optimizations to speed up model creation and solving, and other minor features and bug fixes.

## Features

- Added a submodel for particle mechanics ([#1232](https://github.com/pybamm-team/PyBaMM/pull/1232))
- Added a notebook on how to speed up the solver and handle instabilities ([#1223](https://github.com/pybamm-team/PyBaMM/pull/1223))
- Improve string printing of `BinaryOperator`, `Function`, and `Concatenation` objects ([#1223](https://github.com/pybamm-team/PyBaMM/pull/1223))
- Added `Solution.integration_time`, which is the time taken just by the integration subroutine, without extra setups ([#1223](https://github.com/pybamm-team/PyBaMM/pull/1223))
- Added parameter set for an A123 LFP cell ([#1209](https://github.com/pybamm-team/PyBaMM/pull/1209))
- Added variables related to equivalent circuit models ([#1204](https://github.com/pybamm-team/PyBaMM/pull/1204))
- Added the `Integrated` electrolyte conductivity submodel ([#1188](https://github.com/pybamm-team/PyBaMM/pull/1188))
- Added an example script to check conservation of lithium ([#1186](https://github.com/pybamm-team/PyBaMM/pull/1186))
- Added `erf` and `erfc` functions ([#1184](https://github.com/pybamm-team/PyBaMM/pull/1184))

## Optimizations

- Add (optional) smooth approximations for the `Minimum`, `Maximum`, `Heaviside`, and `AbsoluteValue` operators ([#1223](https://github.com/pybamm-team/PyBaMM/pull/1223))
- Avoid unnecessary repeated computations in the solvers ([#1222](https://github.com/pybamm-team/PyBaMM/pull/1222))
- Rewrite `Symbol.is_constant` to be more efficient ([#1222](https://github.com/pybamm-team/PyBaMM/pull/1222))
- Cache shape and size calculations ([#1222](https://github.com/pybamm-team/PyBaMM/pull/1222))
- Only instantiate the geometric, electrical and thermal parameter classes once ([#1222](https://github.com/pybamm-team/PyBaMM/pull/1222))

## Bug fixes

- Quickplot now works when timescale or lengthscale is a function of an input parameter ([#1234](https://github.com/pybamm-team/PyBaMM/pull/1234))
- Fix bug that was slowing down creation of the EC reaction SEI submodel ([#1227](https://github.com/pybamm-team/PyBaMM/pull/1227))
- Add missing separator thermal parameters for the Ecker parameter set ([#1226](https://github.com/pybamm-team/PyBaMM/pull/1226))
- Make sure simulation solves when evaluated timescale is a function of an input parameter ([#1218](https://github.com/pybamm-team/PyBaMM/pull/1218))
- Raise error if saving to MATLAB with variable names that MATLAB can't read, and give option of providing alternative variable names ([#1206](https://github.com/pybamm-team/PyBaMM/pull/1206))
- Raise error if the boundary condition at the origin in a spherical domain is other than no-flux ([#1175](https://github.com/pybamm-team/PyBaMM/pull/1175))
- Fix boundary conditions at r = 0 for Creating Models notebooks ([#1173](https://github.com/pybamm-team/PyBaMM/pull/1173))

## Breaking changes

- The parameters "Positive/Negative particle distribution in x" and "Positive/Negative surface area to volume ratio distribution in x" have been deprecated. Instead, users can provide "Positive/Negative particle radius [m]" and "Positive/Negative surface area to volume ratio [m-1]" directly as functions of through-cell position (x [m]) ([#1237](https://github.com/pybamm-team/PyBaMM/pull/1237))

# [v0.2.4](https://github.com/pybamm-team/PyBaMM/tree/v0.2.4) - 2020-09-07

This release adds new operators for more complex models, some basic sensitivity analysis, and a spectral volumes spatial method, as well as some small bug fixes.

## Features

- Added variables which track the total amount of lithium in the system ([#1136](https://github.com/pybamm-team/PyBaMM/pull/1136))
- Added `Upwind` and `Downwind` operators for convection ([#1134](https://github.com/pybamm-team/PyBaMM/pull/1134))
- Added Getting Started notebook on solver options and changing the mesh. Also added a notebook detailing the different thermal options, and a notebook explaining the steps that occur behind the scenes in the `Simulation` class ([#1131](https://github.com/pybamm-team/PyBaMM/pull/1131))
- Added particle submodel that use a polynomial approximation to the concentration within the electrode particles ([#1130](https://github.com/pybamm-team/PyBaMM/pull/1130))
- Added `Modulo`, `Floor` and `Ceiling` operators ([#1121](https://github.com/pybamm-team/PyBaMM/pull/1121))
- Added DFN model for a half cell ([#1121](https://github.com/pybamm-team/PyBaMM/pull/1121))
- Automatically compute surface area to volume ratio based on particle shape for li-ion models ([#1120](https://github.com/pybamm-team/PyBaMM/pull/1120))
- Added "R-averaged particle concentration" variables ([#1118](https://github.com/pybamm-team/PyBaMM/pull/1118))
- Added support for sensitivity calculations to the casadi solver ([#1109](https://github.com/pybamm-team/PyBaMM/pull/1109))
- Added support for index 1 semi-explicit dae equations and sensitivity calculations to JAX BDF solver ([#1107](https://github.com/pybamm-team/PyBaMM/pull/1107))
- Allowed keyword arguments to be passed to `Simulation.plot()` ([#1099](https://github.com/pybamm-team/PyBaMM/pull/1099))
- Added the Spectral Volumes spatial method and the submesh that it works with ([#900](https://github.com/pybamm-team/PyBaMM/pull/900))

## Bug fixes

- Fixed bug where some parameters were not being set by the `EcReactionLimited` SEI model ([#1136](https://github.com/pybamm-team/PyBaMM/pull/1136))
- Fixed bug on electrolyte potential for `BasicDFNHalfCell` ([#1133](https://github.com/pybamm-team/PyBaMM/pull/1133))
- Fixed `r_average` to work with `SecondaryBroadcast` ([#1118](https://github.com/pybamm-team/PyBaMM/pull/1118))
- Fixed finite volume discretisation of spherical integrals ([#1118](https://github.com/pybamm-team/PyBaMM/pull/1118))
- `t_eval` now gets changed to a `linspace` if a list of length 2 is passed ([#1113](https://github.com/pybamm-team/PyBaMM/pull/1113))
- Fixed bug when setting a function with an `InputParameter` ([#1111](https://github.com/pybamm-team/PyBaMM/pull/1111))

## Breaking changes

- The "fast diffusion" particle option has been renamed "uniform profile" ([#1130](https://github.com/pybamm-team/PyBaMM/pull/1130))
- The modules containing standard parameters are now classes so they can take options
  (e.g. `standard_parameters_lithium_ion` is now `LithiumIonParameters`) ([#1120](https://github.com/pybamm-team/PyBaMM/pull/1120))
- Renamed `quick_plot_vars` to `output_variables` in `Simulation` to be consistent with `QuickPlot`. Passing `quick_plot_vars` to `Simulation.plot()` has been deprecated and `output_variables` should be passed instead ([#1099](https://github.com/pybamm-team/PyBaMM/pull/1099))

# [v0.2.3](https://github.com/pybamm-team/PyBaMM/tree/v0.2.3) - 2020-07-01

This release enables the use of [Google Colab](https://colab.research.google.com/github/pybamm-team/PyBaMM/blob/main/) for running example notebooks, and adds some small new features and bug fixes.

## Features

- Added JAX evaluator, and ODE solver ([#1038](https://github.com/pybamm-team/PyBaMM/pull/1038))
- Reformatted Getting Started notebooks ([#1083](https://github.com/pybamm-team/PyBaMM/pull/1083))
- Reformatted Landesfeind electrolytes ([#1064](https://github.com/pybamm-team/PyBaMM/pull/1064))
- Adapted examples to be run in Google Colab ([#1061](https://github.com/pybamm-team/PyBaMM/pull/1061))
- Added some new solvers for algebraic models ([#1059](https://github.com/pybamm-team/PyBaMM/pull/1059))
- Added `length_scales` attribute to models ([#1058](https://github.com/pybamm-team/PyBaMM/pull/1058))
- Added averaging in secondary dimensions ([#1057](https://github.com/pybamm-team/PyBaMM/pull/1057))
- Added SEI reaction based on Yang et. al. 2017 and reduction in porosity ([#1009](https://github.com/pybamm-team/PyBaMM/issues/1009))

## Optimizations

- Reformatted CasADi "safe" mode to deal with events better ([#1089](https://github.com/pybamm-team/PyBaMM/pull/1089))

## Bug fixes

- Fixed a bug in `InterstitialDiffusionLimited` ([#1097](https://github.com/pybamm-team/PyBaMM/pull/1097))
- Fixed `Simulation` to keep different copies of the model so that parameters can be changed between simulations ([#1090](https://github.com/pybamm-team/PyBaMM/pull/1090))
- Fixed `model.new_copy()` to keep custom submodels ([#1090](https://github.com/pybamm-team/PyBaMM/pull/1090))
- 2D processed variables can now be evaluated at the domain boundaries ([#1088](https://github.com/pybamm-team/PyBaMM/pull/1088))
- Update the default variable points to better capture behaviour in the solid particles in li-ion models ([#1081](https://github.com/pybamm-team/PyBaMM/pull/1081))
- Fix `QuickPlot` to display variables discretised by FEM (in y-z) properly ([#1078](https://github.com/pybamm-team/PyBaMM/pull/1078))
- Add length scales to `EffectiveResistance` models ([#1071](https://github.com/pybamm-team/PyBaMM/pull/1071))
- Allowed for pybamm functions exp, sin, cos, sqrt to be used in expression trees that
  are converted to casadi format ([#1067](https://github.com/pybamm-team/PyBaMM/pull/1067))
- Fix a bug where variables that depend on y and z were transposed in `QuickPlot` ([#1055](https://github.com/pybamm-team/PyBaMM/pull/1055))

## Breaking changes

- `Simulation.specs` and `Simulation.set_defaults` have been deprecated. Users should create a new `Simulation` object for each different case instead ([#1090](https://github.com/pybamm-team/PyBaMM/pull/1090))
- The solution times `t_eval` must now be provided to `Simulation.solve()` when not using an experiment or prescribing the current using drive cycle data ([#1086](https://github.com/pybamm-team/PyBaMM/pull/1086))

# [v0.2.2](https://github.com/pybamm-team/PyBaMM/tree/v0.2.2) - 2020-06-01

New SEI models, simplification of submodel structure, as well as optimisations and general bug fixes.

## Features

- Reformatted `Geometry` and `Mesh` classes ([#1032](https://github.com/pybamm-team/PyBaMM/pull/1032))
- Added arbitrary geometry to the lumped thermal model ([#718](https://github.com/pybamm-team/PyBaMM/issues/718))
- Allowed `ProcessedVariable` to handle cases where `len(solution.t)=1` ([#1020](https://github.com/pybamm-team/PyBaMM/pull/1020))
- Added `BackwardIndefiniteIntegral` symbol ([#1014](https://github.com/pybamm-team/PyBaMM/pull/1014))
- Added `plot` and `plot2D` to enable easy plotting of `pybamm.Array` objects ([#1008](https://github.com/pybamm-team/PyBaMM/pull/1008))
- Updated effective current collector models and added example notebook ([#1007](https://github.com/pybamm-team/PyBaMM/pull/1007))
- Added SEI film resistance as an option ([#994](https://github.com/pybamm-team/PyBaMM/pull/994))
- Added `parameters` attribute to `pybamm.BaseModel` and `pybamm.Geometry` that lists all of the required parameters ([#993](https://github.com/pybamm-team/PyBaMM/pull/993))
- Added tab, edge, and surface cooling ([#965](https://github.com/pybamm-team/PyBaMM/pull/965))
- Added functionality to solver to automatically discretise a 0D model ([#947](https://github.com/pybamm-team/PyBaMM/pull/947))
- Added sensitivity to `CasadiAlgebraicSolver` ([#940](https://github.com/pybamm-team/PyBaMM/pull/940))
- Added `ProcessedSymbolicVariable` class, which can handle symbolic variables (i.e. variables for which the inputs are symbolic) ([#940](https://github.com/pybamm-team/PyBaMM/pull/940))
- Made `QuickPlot` compatible with Google Colab ([#935](https://github.com/pybamm-team/PyBaMM/pull/935))
- Added `BasicFull` model for lead-acid ([#932](https://github.com/pybamm-team/PyBaMM/pull/932))
- Added 'arctan' function ([#973](https://github.com/pybamm-team/PyBaMM/pull/973))

## Optimizations

- Implementing the use of GitHub Actions for CI ([#855](https://github.com/pybamm-team/PyBaMM/pull/855))
- Changed default solver for DAE models to `CasadiSolver` ([#978](https://github.com/pybamm-team/PyBaMM/pull/978))
- Added some extra simplifications to the expression tree ([#971](https://github.com/pybamm-team/PyBaMM/pull/971))
- Changed the behaviour of "safe" mode in `CasadiSolver` ([#956](https://github.com/pybamm-team/PyBaMM/pull/956))
- Sped up model building ([#927](https://github.com/pybamm-team/PyBaMM/pull/927))
- Changed default solver for lead-acid to `CasadiSolver` ([#927](https://github.com/pybamm-team/PyBaMM/pull/927))

## Bug fixes

- Fix a bug where slider plots do not update properly in notebooks ([#1041](https://github.com/pybamm-team/PyBaMM/pull/1041))
- Fix storing and plotting external variables in the solution ([#1026](https://github.com/pybamm-team/PyBaMM/pull/1026))
- Fix running a simulation with a model that is already discretized ([#1025](https://github.com/pybamm-team/PyBaMM/pull/1025))
- Fix CI not triggering for PR. ([#1013](https://github.com/pybamm-team/PyBaMM/pull/1013))
- Fix schedule testing running too often. ([#1010](https://github.com/pybamm-team/PyBaMM/pull/1010))
- Fix doctests failing due to mismatch in unsorted output.([#990](https://github.com/pybamm-team/PyBaMM/pull/990))
- Added extra checks when creating a model, for clearer errors ([#971](https://github.com/pybamm-team/PyBaMM/pull/971))
- Fixed `Interpolant` ids to allow processing ([#962](https://github.com/pybamm-team/PyBaMM/pull/962))
- Fixed a bug in the initial conditions of the potential pair model ([#954](https://github.com/pybamm-team/PyBaMM/pull/954))
- Changed simulation attributes to assign copies rather than the objects themselves ([#952](https://github.com/pybamm-team/PyBaMM/pull/952))
- Added default values to base model so that it works with the `Simulation` class ([#952](https://github.com/pybamm-team/PyBaMM/pull/952))
- Fixed solver to recompute initial conditions when inputs are changed ([#951](https://github.com/pybamm-team/PyBaMM/pull/951))
- Reformatted thermal submodels ([#938](https://github.com/pybamm-team/PyBaMM/pull/938))
- Reformatted electrolyte submodels ([#927](https://github.com/pybamm-team/PyBaMM/pull/927))
- Reformatted convection submodels ([#635](https://github.com/pybamm-team/PyBaMM/pull/635))

## Breaking changes

- Geometry should no longer be given keys 'primary' or 'secondary' ([#1032](https://github.com/pybamm-team/PyBaMM/pull/1032))
- Calls to `ProcessedVariable` objects are now made using dimensional time and space ([#1028](https://github.com/pybamm-team/PyBaMM/pull/1028))
- For variables discretised using finite elements the result returned by calling `ProcessedVariable` is now transposed ([#1020](https://github.com/pybamm-team/PyBaMM/pull/1020))
- Renamed "surface area density" to "surface area to volume ratio" ([#975](https://github.com/pybamm-team/PyBaMM/pull/975))
- Replaced "reaction rate" with "exchange-current density" ([#975](https://github.com/pybamm-team/PyBaMM/pull/975))
- Changed the implementation of reactions in submodels ([#948](https://github.com/pybamm-team/PyBaMM/pull/948))
- Removed some inputs like `T_inf`, `R_g` and activation energies to some of the standard function parameters. This is because each of those inputs is specific to a particular function (e.g. the reference temperature at which the function was measured). To change a property such as the activation energy, users should create a new function, specifying the relevant property as a `Parameter` or `InputParameter` ([#942](https://github.com/pybamm-team/PyBaMM/pull/942))
- The thermal option 'xyz-lumped' has been removed. The option 'thermal current collector' has also been removed ([#938](https://github.com/pybamm-team/PyBaMM/pull/938))
- The 'C-rate' parameter has been deprecated. Use 'Current function [A]' instead. The cell capacity can be accessed as 'Cell capacity [A.h]', and used to calculate current from C-rate ([#952](https://github.com/pybamm-team/PyBaMM/pull/952))

# [v0.2.1](https://github.com/pybamm-team/PyBaMM/tree/v0.2.1) - 2020-03-31

New expression tree node types, models, parameter sets and solvers, as well as general bug fixes and new examples.

## Features

- Store variable slices in model for inspection ([#925](https://github.com/pybamm-team/PyBaMM/pull/925))
- Added LiNiCoO2 parameter set from Ecker et. al. ([#922](https://github.com/pybamm-team/PyBaMM/pull/922))
- Made t_plus (optionally) a function of electrolyte concentration, and added (1 + dlnf/dlnc) to models ([#921](https://github.com/pybamm-team/PyBaMM/pull/921))
- Added `DummySolver` for empty models ([#915](https://github.com/pybamm-team/PyBaMM/pull/915))
- Added functionality to broadcast to edges ([#891](https://github.com/pybamm-team/PyBaMM/pull/891))
- Reformatted and cleaned up `QuickPlot` ([#886](https://github.com/pybamm-team/PyBaMM/pull/886))
- Added thermal effects to lead-acid models ([#885](https://github.com/pybamm-team/PyBaMM/pull/885))
- Added a helper function for info on function parameters ([#881](https://github.com/pybamm-team/PyBaMM/pull/881))
- Added additional notebooks showing how to create and compare models ([#877](https://github.com/pybamm-team/PyBaMM/pull/877))
- Added `Minimum`, `Maximum` and `Sign` operators
  ([#876](https://github.com/pybamm-team/PyBaMM/pull/876))
- Added a search feature to `FuzzyDict` ([#875](https://github.com/pybamm-team/PyBaMM/pull/875))
- Add ambient temperature as a function of time ([#872](https://github.com/pybamm-team/PyBaMM/pull/872))
- Added `CasadiAlgebraicSolver` for solving algebraic systems with CasADi ([#868](https://github.com/pybamm-team/PyBaMM/pull/868))
- Added electrolyte functions from Landesfeind ([#860](https://github.com/pybamm-team/PyBaMM/pull/860))
- Add new symbols `VariableDot`, representing the derivative of a variable wrt time,
  and `StateVectorDot`, representing the derivative of a state vector wrt time
  ([#858](https://github.com/pybamm-team/PyBaMM/issues/858))

## Bug fixes

- Filter out discontinuities that occur after solve times
  ([#941](https://github.com/pybamm-team/PyBaMM/pull/945))
- Fixed tight layout for QuickPlot in jupyter notebooks ([#930](https://github.com/pybamm-team/PyBaMM/pull/930))
- Fixed bug raised if function returns a scalar ([#919](https://github.com/pybamm-team/PyBaMM/pull/919))
- Fixed event handling in `ScipySolver` ([#905](https://github.com/pybamm-team/PyBaMM/pull/905))
- Made input handling clearer in solvers ([#905](https://github.com/pybamm-team/PyBaMM/pull/905))
- Updated Getting started notebook 2 ([#903](https://github.com/pybamm-team/PyBaMM/pull/903))
- Reformatted external circuit submodels ([#879](https://github.com/pybamm-team/PyBaMM/pull/879))
- Some bug fixes to generalize specifying models that aren't battery models, see [#846](https://github.com/pybamm-team/PyBaMM/issues/846)
- Reformatted interface submodels to be more readable ([#866](https://github.com/pybamm-team/PyBaMM/pull/866))
- Removed double-counted "number of electrodes connected in parallel" from simulation ([#864](https://github.com/pybamm-team/PyBaMM/pull/864))

## Breaking changes

- Changed keyword argument `u` for inputs (when evaluating an object) to `inputs` ([#905](https://github.com/pybamm-team/PyBaMM/pull/905))
- Removed "set external temperature" and "set external potential" options. Use "external submodels" option instead ([#862](https://github.com/pybamm-team/PyBaMM/pull/862))

# [v0.2.0](https://github.com/pybamm-team/PyBaMM/tree/v0.2.0) - 2020-02-26

This release introduces many new features and optimizations. All models can now be solved using the pip installation - in particular, the DFN can be solved in around 0.1s. Other highlights include an improved user interface, simulations of experimental protocols (GITT, CCCV, etc), new parameter sets for NCA and LGM50, drive cycles, "input parameters" and "external variables" for quickly solving models with different parameter values and coupling with external software, and general bug fixes and optimizations.

## Features

- Added LG M50 parameter set from Chen 2020 ([#854](https://github.com/pybamm-team/PyBaMM/pull/854))
- Changed rootfinding algorithm to CasADi, scipy.optimize.root still accessible as an option ([#844](https://github.com/pybamm-team/PyBaMM/pull/844))
- Added capacitance effects to lithium-ion models ([#842](https://github.com/pybamm-team/PyBaMM/pull/842))
- Added NCA parameter set ([#824](https://github.com/pybamm-team/PyBaMM/pull/824))
- Added functionality to `Solution` that automatically gets `t_eval` from the data when simulating drive cycles and performs checks to ensure the output has the required resolution to accurately capture the input current ([#819](https://github.com/pybamm-team/PyBaMM/pull/819))
- Added `Citations` object to print references when specific functionality is used ([#818](https://github.com/pybamm-team/PyBaMM/pull/818))
- Updated `Solution` to allow exporting to matlab and csv formats ([#811](https://github.com/pybamm-team/PyBaMM/pull/811))
- Allow porosity to vary in space ([#809](https://github.com/pybamm-team/PyBaMM/pull/809))
- Added functionality to solve DAE models with non-smooth current inputs ([#808](https://github.com/pybamm-team/PyBaMM/pull/808))
- Added functionality to simulate experiments and testing protocols ([#807](https://github.com/pybamm-team/PyBaMM/pull/807))
- Added fuzzy string matching for parameters and variables ([#796](https://github.com/pybamm-team/PyBaMM/pull/796))
- Changed ParameterValues to raise an error when a parameter that wasn't previously defined is updated ([#796](https://github.com/pybamm-team/PyBaMM/pull/796))
- Added some basic models (BasicSPM and BasicDFN) in order to clearly demonstrate the PyBaMM model structure for battery models ([#795](https://github.com/pybamm-team/PyBaMM/pull/795))
- Allow initial conditions in the particle to depend on x ([#786](https://github.com/pybamm-team/PyBaMM/pull/786))
- Added the harmonic mean to the Finite Volume method, which is now used when computing fluxes ([#783](https://github.com/pybamm-team/PyBaMM/pull/783))
- Refactored `Solution` to make it a dictionary that contains all of the solution variables. This automatically creates `ProcessedVariable` objects when required, so that the solution can be obtained much more easily. ([#781](https://github.com/pybamm-team/PyBaMM/pull/781))
- Added notebook to explain broadcasts ([#776](https://github.com/pybamm-team/PyBaMM/pull/776))
- Added a step to discretisation that automatically compute the inverse of the mass matrix of the differential part of the problem so that the underlying DAEs can be provided in semi-explicit form, as required by the CasADi solver ([#769](https://github.com/pybamm-team/PyBaMM/pull/769))
- Added the gradient operation for the Finite Element Method ([#767](https://github.com/pybamm-team/PyBaMM/pull/767))
- Added `InputParameter` node for quickly changing parameter values ([#752](https://github.com/pybamm-team/PyBaMM/pull/752))
- Added submodels for operating modes other than current-controlled ([#751](https://github.com/pybamm-team/PyBaMM/pull/751))
- Changed finite volume discretisation to use exact values provided by Neumann boundary conditions when computing the gradient instead of adding ghost nodes([#748](https://github.com/pybamm-team/PyBaMM/pull/748))
- Added optional R(x) distribution in particle models ([#745](https://github.com/pybamm-team/PyBaMM/pull/745))
- Generalized importing of external variables ([#728](https://github.com/pybamm-team/PyBaMM/pull/728))
- Separated active and inactive material volume fractions ([#726](https://github.com/pybamm-team/PyBaMM/pull/726))
- Added submodels for tortuosity ([#726](https://github.com/pybamm-team/PyBaMM/pull/726))
- Simplified the interface for setting current functions ([#723](https://github.com/pybamm-team/PyBaMM/pull/723))
- Added Heaviside operator ([#723](https://github.com/pybamm-team/PyBaMM/pull/723))
- New extrapolation methods ([#707](https://github.com/pybamm-team/PyBaMM/pull/707))
- Added some "Getting Started" documentation ([#703](https://github.com/pybamm-team/PyBaMM/pull/703))
- Allow abs tolerance to be set by variable for IDA KLU solver ([#700](https://github.com/pybamm-team/PyBaMM/pull/700))
- Added Simulation class ([#693](https://github.com/pybamm-team/PyBaMM/pull/693)) with load/save functionality ([#732](https://github.com/pybamm-team/PyBaMM/pull/732))
- Added interface to CasADi solver ([#687](https://github.com/pybamm-team/PyBaMM/pull/687), [#691](https://github.com/pybamm-team/PyBaMM/pull/691), [#714](https://github.com/pybamm-team/PyBaMM/pull/714)). This makes the SUNDIALS DAE solvers (Scikits and KLU) truly optional (though IDA KLU is recommended for solving the DFN).
- Added option to use CasADi's Algorithmic Differentiation framework to calculate Jacobians ([#687](https://github.com/pybamm-team/PyBaMM/pull/687))
- Added method to evaluate parameters more easily ([#669](https://github.com/pybamm-team/PyBaMM/pull/669))
- Added `Jacobian` class to reuse known Jacobians of expressions ([#665](https://github.com/pybamm-team/PyBaMM/pull/670))
- Added `Interpolant` class to interpolate experimental data (e.g. OCP curves) ([#661](https://github.com/pybamm-team/PyBaMM/pull/661))
- Added interface (via pybind11) to sundials with the IDA KLU sparse linear solver ([#657](https://github.com/pybamm-team/PyBaMM/pull/657))
- Allowed parameters to be set by material or by specifying a particular paper ([#647](https://github.com/pybamm-team/PyBaMM/pull/647))
- Set relative and absolute tolerances independently in solvers ([#645](https://github.com/pybamm-team/PyBaMM/pull/645))
- Added basic method to allow (a part of) the State Vector to be updated with results obtained from another solution or package ([#624](https://github.com/pybamm-team/PyBaMM/pull/624))
- Added some non-uniform meshes in 1D and 2D ([#617](https://github.com/pybamm-team/PyBaMM/pull/617))

## Optimizations

- Now simplifying objects that are constant as soon as they are created ([#801](https://github.com/pybamm-team/PyBaMM/pull/801))
- Simplified solver interface ([#800](https://github.com/pybamm-team/PyBaMM/pull/800))
- Added caching for shape evaluation, used during discretisation ([#780](https://github.com/pybamm-team/PyBaMM/pull/780))
- Added an option to skip model checks during discretisation, which could be slow for large models ([#739](https://github.com/pybamm-team/PyBaMM/pull/739))
- Use CasADi's automatic differentation algorithms by default when solving a model ([#714](https://github.com/pybamm-team/PyBaMM/pull/714))
- Avoid re-checking size when making a copy of an `Index` object ([#656](https://github.com/pybamm-team/PyBaMM/pull/656))
- Avoid recalculating `_evaluation_array` when making a copy of a `StateVector` object ([#653](https://github.com/pybamm-team/PyBaMM/pull/653))

## Bug fixes

- Fixed a bug where current loaded from data was incorrectly scaled with the cell capacity ([#852](https://github.com/pybamm-team/PyBaMM/pull/852))
- Moved evaluation of initial conditions to solver ([#839](https://github.com/pybamm-team/PyBaMM/pull/839))
- Fixed a bug where the first line of the data wasn't loaded when parameters are loaded from data ([#819](https://github.com/pybamm-team/PyBaMM/pull/819))
- Made `graphviz` an optional dependency ([#810](https://github.com/pybamm-team/PyBaMM/pull/810))
- Fixed examples to run with basic pip installation ([#800](https://github.com/pybamm-team/PyBaMM/pull/800))
- Added events for CasADi solver when stepping ([#800](https://github.com/pybamm-team/PyBaMM/pull/800))
- Improved implementation of broadcasts ([#776](https://github.com/pybamm-team/PyBaMM/pull/776))
- Fixed a bug which meant that the Ohmic heating in the current collectors was incorrect if using the Finite Element Method ([#767](https://github.com/pybamm-team/PyBaMM/pull/767))
- Improved automatic broadcasting ([#747](https://github.com/pybamm-team/PyBaMM/pull/747))
- Fixed bug with wrong temperature in initial conditions ([#737](https://github.com/pybamm-team/PyBaMM/pull/737))
- Improved flexibility of parameter values so that parameters (such as diffusivity or current) can be set as functions or scalars ([#723](https://github.com/pybamm-team/PyBaMM/pull/723))
- Fixed a bug where boundary conditions were sometimes handled incorrectly in 1+1D models ([#713](https://github.com/pybamm-team/PyBaMM/pull/713))
- Corrected a sign error in Dirichlet boundary conditions in the Finite Element Method ([#706](https://github.com/pybamm-team/PyBaMM/pull/706))
- Passed the correct dimensional temperature to open circuit potential ([#702](https://github.com/pybamm-team/PyBaMM/pull/702))
- Added missing temperature dependence in electrolyte and interface submodels ([#698](https://github.com/pybamm-team/PyBaMM/pull/698))
- Fixed differentiation of functions that have more than one argument ([#687](https://github.com/pybamm-team/PyBaMM/pull/687))
- Added warning if `ProcessedVariable` is called outside its interpolation range ([#681](https://github.com/pybamm-team/PyBaMM/pull/681))
- Updated installation instructions for Mac OS ([#680](https://github.com/pybamm-team/PyBaMM/pull/680))
- Improved the way `ProcessedVariable` objects are created in higher dimensions ([#581](https://github.com/pybamm-team/PyBaMM/pull/581))

## Breaking changes

- Time for solver should now be given in seconds ([#832](https://github.com/pybamm-team/PyBaMM/pull/832))
- Model events are now represented as a list of `pybamm.Event` ([#759](https://github.com/pybamm-team/PyBaMM/issues/759)
- Removed `ParameterValues.update_model`, whose functionality is now replaced by `InputParameter` ([#801](https://github.com/pybamm-team/PyBaMM/pull/801))
- Removed `Outer` and `Kron` nodes as no longer used ([#777](https://github.com/pybamm-team/PyBaMM/pull/777))
- Moved `results` to separate repositories ([#761](https://github.com/pybamm-team/PyBaMM/pull/761))
- The parameters "Bruggeman coefficient" must now be specified separately as "Bruggeman coefficient (electrolyte)" and "Bruggeman coefficient (electrode)"
- The current classes (`GetConstantCurrent`, `GetUserCurrent` and `GetUserData`) have now been removed. Please refer to the [`change-input-current` notebook](https://github.com/pybamm-team/PyBaMM/blob/main/examples/notebooks/change-input-current.ipynb) for information on how to specify an input current
- Parameter functions must now use pybamm functions instead of numpy functions (e.g. `pybamm.exp` instead of `numpy.exp`), as these are then used to construct the expression tree directly. Generally, pybamm syntax follows numpy syntax; please get in touch if a function you need is missing.
- The current must now be updated by changing "Current function [A]" or "C-rate" instead of "Typical current [A]"

# [v0.1.0](https://github.com/pybamm-team/PyBaMM/tree/v0.1.0) - 2019-10-08

This is the first official version of PyBaMM.
Please note that PyBaMM in still under active development, and so the API may change in the future.

## Features

### Models

#### Lithium-ion

- Single Particle Model (SPM)
- Single Particle Model with electrolyte (SPMe)
- Doyle-Fuller-Newman (DFN) model

with the following optional physics:

- Thermal effects
- Fast diffusion in particles
- 2+1D (pouch cell)

#### Lead-acid

- Leading-Order Quasi-Static model
- First-Order Quasi-Static model
- Composite model
- Full model

with the following optional physics:

- Hydrolysis side reaction
- Capacitance effects
- 2+1D

### Spatial discretisations

- Finite Volume (1D only)
- Finite Element (scikit, 2D only)

### Solvers

- Scipy
- Scikits ODE
- Scikits DAE
- IDA KLU sparse linear solver (Sundials)
- Algebraic (root-finding)<|MERGE_RESOLUTION|>--- conflicted
+++ resolved
@@ -1,19 +1,17 @@
 # [Unreleased](https://github.com/pybamm-team/PyBaMM/)
 
-<<<<<<< HEAD
 ## Features
 
 - `initial_soc` can now be a string "x V", in which case the simulation is initialized to start from that voltage ([#2508](https://github.com/pybamm-team/PyBaMM/pull/2508))
 - The `ElectrodeSOH` solver can now calculate electrode balance based on a target "cell capacity" (requires cell capacity "Q" as input), as well as the default "cyclable cell capacity" (requires cyclable lithium capacity "Q_Li" as input). Use the keyword argument `known_value` to control which is used. ([#2508](https://github.com/pybamm-team/PyBaMM/pull/2508))
 
+## Bug fixes
+
+- Fix installation on `Google Colab` (`pybtex` and `Colab` issue) ([#2526](https://github.com/pybamm-team/PyBaMM/pull/2526))
+
 ## Breaking changes
 
 - Inputs for the `ElectrodeSOH` solver are now (i) "Q_Li", the total cyclable capacity of lithium in the electrodes (previously "n_Li", the total number of moles, n_Li = 3600/F \* Q_Li) (ii) "Q_n", the capacity of the negative electrode (previously "C_n"), and "Q_p", the capacity of the positive electrode (previously "C_p") ([#2508](https://github.com/pybamm-team/PyBaMM/pull/2508))
-=======
-## Bug fixes
-
-- Fix installation on `Google Colab` (`pybtex` and `Colab` issue) ([#2526](https://github.com/pybamm-team/PyBaMM/pull/2526))
->>>>>>> b072d22f
 
 # [v22.11](https://github.com/pybamm-team/PyBaMM/tree/v22.11) - 2022-11-30
 
