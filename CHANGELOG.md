# [Unreleased](https://github.com/pybamm-team/PyBaMM/)

## Features

<<<<<<< HEAD
- Added temperature control to experiment class. ([#2518])(https://github.com/pybamm-team/PyBaMM/pull/2518)
=======
- The "particle size" option can now be a tuple to allow different behaviour in each electrode([#2672](https://github.com/pybamm-team/PyBaMM/pull/2672)).

# [v23.1](https://github.com/pybamm-team/PyBaMM/tree/v23.1) - 2023-01-31

## Features

- Changed linting from `flake8` to `ruff` ([#2630](https://github.com/pybamm-team/PyBaMM/pull/2630)).
- Changed docs theme to pydata theme and start to improve docs in general ([#2618](https://github.com/pybamm-team/PyBaMM/pull/2618)).
- New `contact resistance` option, new parameter `Contact resistance [Ohm]` and new variable `Contact overpotential [V]` ([#2598](https://github.com/pybamm-team/PyBaMM/pull/2598)).
>>>>>>> 728eda45
- Steps in `Experiment` can now be tagged and cycle numbers be searched based on those tags ([#2593](https://github.com/pybamm-team/PyBaMM/pull/2593)).

## Bug fixes

- Fixed a bug where the solid phase conductivity was double-corrected for tortuosity when loading parameters from a BPX file ([#2638](https://github.com/pybamm-team/PyBaMM/pull/2638)).
- Changed termination from "success" to "final time" for algebraic solvers to match ODE/DAE solvers ([#2613](https://github.com/pybamm-team/PyBaMM/pull/2613)).
- Fixed the length scaling for the first dimension of r-R plots ([#2663](https://github.com/pybamm-team/PyBaMM/pull/2663)).

# [v22.12](https://github.com/pybamm-team/PyBaMM/tree/v22.12) - 2022-12-31

## Features

- Added functionality to create `pybamm.ParameterValues` from a [BPX standard](https://github.com/pybamm-team/BPX) JSON file ([#2555](https://github.com/pybamm-team/PyBaMM/pull/2555)).
- Allow the option "surface form" to be "differential" in the `MPM` ([#2533](https://github.com/pybamm-team/PyBaMM/pull/2533))
- Added variables "Loss of lithium due to loss of active material in negative/positive electrode [mol]". These should be included in the calculation of "total lithium in system" to make sure that lithium is truly conserved. ([#2529](https://github.com/pybamm-team/PyBaMM/pull/2529))
- `initial_soc` can now be a string "x V", in which case the simulation is initialized to start from that voltage ([#2508](https://github.com/pybamm-team/PyBaMM/pull/2508))
- The `ElectrodeSOH` solver can now calculate electrode balance based on a target "cell capacity" (requires cell capacity "Q" as input), as well as the default "cyclable cell capacity" (requires cyclable lithium capacity "Q_Li" as input). Use the keyword argument `known_value` to control which is used. ([#2508](https://github.com/pybamm-team/PyBaMM/pull/2508))

## Bug fixes

- Allow models that subclass `BaseBatteryModel` to use custom options classes ([#2571](https://github.com/pybamm-team/PyBaMM/pull/2571))
- Fixed bug with `EntryPoints` in Spyder IDE ([#2584](https://github.com/pybamm-team/PyBaMM/pull/2584))
- Fixed electrolyte conservation when options {"surface form": "algebraic"} are used
- Fixed "constant concentration" electrolyte model so that "porosity times concentration" is conserved when porosity changes ([#2529](https://github.com/pybamm-team/PyBaMM/pull/2529))
- Fix installation on `Google Colab` (`pybtex` and `Colab` issue) ([#2526](https://github.com/pybamm-team/PyBaMM/pull/2526))

## Breaking changes

- Renamed "Negative/Positive electrode SOC" to "Negative/Positive electrode stoichiometry" to avoid confusion with cell SOC ([#2529](https://github.com/pybamm-team/PyBaMM/pull/2529))
- Removed external variables and submodels. InputParameter should now be used in all cases ([#2502](https://github.com/pybamm-team/PyBaMM/pull/2502))
- Trying to use a solver to solve multiple models results in a RuntimeError exception ([#2481](https://github.com/pybamm-team/PyBaMM/pull/2481))
- Inputs for the `ElectrodeSOH` solver are now (i) "Q_Li", the total cyclable capacity of lithium in the electrodes (previously "n_Li", the total number of moles, n_Li = 3600/F \* Q_Li) (ii) "Q_n", the capacity of the negative electrode (previously "C_n"), and "Q_p", the capacity of the positive electrode (previously "C_p") ([#2508](https://github.com/pybamm-team/PyBaMM/pull/2508))

# [v22.11.1](https://github.com/pybamm-team/PyBaMM/tree/v22.11.1) - 2022-12-13

## Bug fixes

- Fixed installation on Google Colab (`pybtex` issues) ([#2547](https://github.com/pybamm-team/PyBaMM/pull/2547/files))

# [v22.11](https://github.com/pybamm-team/PyBaMM/tree/v22.11) - 2022-11-30

## Features

- Updated parameter sets so that interpolants are created explicitly in the parameter set python file. This does not change functionality but allows finer control, e.g. specifying a "cubic" interpolator instead of the default "linear" ([#2510](https://github.com/pybamm-team/PyBaMM/pull/2510))
- Equivalent circuit models ([#2478](https://github.com/pybamm-team/PyBaMM/pull/2478))
- New Idaklu solver options for jacobian type and linear solver, support Sundials v6 ([#2444](https://github.com/pybamm-team/PyBaMM/pull/2444))
- Added `scale` and `reference` attributes to `Variable` objects, which can be use to make the ODE/DAE solver better conditioned ([#2440](https://github.com/pybamm-team/PyBaMM/pull/2440))
- SEI reactions can now be asymmetric ([#2425](https://github.com/pybamm-team/PyBaMM/pull/2425))

## Bug fixes

- Switched from `pkg_resources` to `importlib_metadata` for handling entry points ([#2500](https://github.com/pybamm-team/PyBaMM/pull/2500))
- Fixed some bugs related to processing `FunctionParameter` to `Interpolant` ([#2494](https://github.com/pybamm-team/PyBaMM/pull/2494))

## Optimizations

- `ParameterValues` now avoids trying to process children if a function parameter is an object that doesn't depend on its children ([#2477](https://github.com/pybamm-team/PyBaMM/pull/2477))
- Implemented memoization via `cache` and `cached_property` from functools ([#2465](https://github.com/pybamm-team/PyBaMM/pull/2465))
- Added more rules for simplifying expressions, especially around Concatenations. Also, meshes constructed from multiple domains are now cached ([#2443](https://github.com/pybamm-team/PyBaMM/pull/2443))
- Added more rules for simplifying expressions. Constants in binary operators are now moved to the left by default (e.g. `x*2` returns `2*x`) ([#2424](https://github.com/pybamm-team/PyBaMM/pull/2424))

## Breaking changes

- Interpolants created from parameter data are now "linear" by default (was "cubic") ([#2494](https://github.com/pybamm-team/PyBaMM/pull/2494))
- Renamed entry point for parameter sets to `pybamm_parameter_sets` ([#2475](https://github.com/pybamm-team/PyBaMM/pull/2475))
- Removed code for generating `ModelingToolkit` problems ([#2432](https://github.com/pybamm-team/PyBaMM/pull/2432))
- Removed `FirstOrder` and `Composite` lead-acid models, and some submodels specific to those models ([#2431](https://github.com/pybamm-team/PyBaMM/pull/2431))

# [v22.10.post1](https://github.com/pybamm-team/PyBaMM/tree/v22.10.post1) - 2022-10-31

## Breaking changes

- Removed all julia generation code ([#2453](https://github.com/pybamm-team/PyBaMM/pull/2453)). Julia code will be hosted at [PyBaMM.jl](https://github.com/tinosulzer/PyBaMM.jl) from now on.

# [v22.10](https://github.com/pybamm-team/PyBaMM/tree/v22.10) - 2022-10-31

## Features

- Third-party parameter sets can be added by registering entry points to ~~`pybamm_parameter_set`~~`pybamm_parameter_sets` ([#2396](https://github.com/pybamm-team/PyBaMM/pull/2396), changed in [#2475](https://github.com/pybamm-team/PyBaMM/pull/2475))
- Added three-dimensional interpolation ([#2380](https://github.com/pybamm-team/PyBaMM/pull/2380))

## Bug fixes

- `pybamm.have_julia()` now checks that julia is properly configured ([#2402](https://github.com/pybamm-team/PyBaMM/pull/2402))
- For simulations with events that cause the simulation to stop early, the sensitivities could be evaluated incorrectly to zero ([#2337](https://github.com/pybamm-team/PyBaMM/pull/2337))

## Optimizations

- Reformatted how simulations with experiments are built ([#2395](https://github.com/pybamm-team/PyBaMM/pull/2395))
- Added small perturbation to initial conditions for casadi solver. This seems to help the solver converge better in some cases ([#2356](https://github.com/pybamm-team/PyBaMM/pull/2356))
- Added `ExplicitTimeIntegral` functionality to move variables which do not appear anywhere on the rhs to a new location, and to integrate those variables explicitly when `get` is called by the solution object. ([#2348](https://github.com/pybamm-team/PyBaMM/pull/2348))
- Added more rules for simplifying expressions ([#2211](https://github.com/pybamm-team/PyBaMM/pull/2211))
- Sped up calculations of Electrode SOH variables for summary variables ([#2210](https://github.com/pybamm-team/PyBaMM/pull/2210))

## Breaking change

- Removed `pybamm.SymbolReplacer` as it is no longer needed to set up simulations with experiments, which is the only place where it was being used ([#2395](https://github.com/pybamm-team/PyBaMM/pull/2395))
- Removed `get_infinite_nested_dict`, `BaseModel.check_default_variables_dictionaries`, and `Discretisation.create_jacobian` methods, which were not used by any other functionality in the repository ([#2384](https://github.com/pybamm-team/PyBaMM/pull/2384))
- Dropped support for Python 3.7 after the release of Numpy v1.22.0 ([#2379](https://github.com/pybamm-team/PyBaMM/pull/2379))
- Removed parameter cli tools (add/edit/remove parameters). Parameter sets can now more easily be added via python scripts. ([#2342](https://github.com/pybamm-team/PyBaMM/pull/2342))
- Parameter sets should now be provided as single python files containing all parameters and functions. Parameters provided as "data" (e.g. OCP vs SOC) can still be csv files, but must be either in the same folder as the parameter file or in a subfolder called "data/". See for example [Ai2020](https://github.com/pybamm-team/PyBaMM/tree/develop/pybamm/input/parameters/lithium_ion/Ai2020.py) ([#2342](https://github.com/pybamm-team/PyBaMM/pull/2342))

# [v22.9](https://github.com/pybamm-team/PyBaMM/tree/v22.9) - 2022-09-30

## Features

- Added function `pybamm.get_git_commit_info()`, which returns information about the last git commit, useful for reproducibility ([#2293](https://github.com/pybamm-team/PyBaMM/pull/2293))
- Added SEI model for composite electrodes ([#2290](https://github.com/pybamm-team/PyBaMM/pull/2290))
- For experiments, the simulation now automatically checks and skips steps that cannot be performed (e.g. "Charge at 1C until 4.2V" from 100% SOC) ([#2212](https://github.com/pybamm-team/PyBaMM/pull/2212))

## Bug fixes

- Arrhenius function for `nmc_OKane2022` positive electrode actually gets used now ([#2309](https://github.com/pybamm-team/PyBaMM/pull/2309))
- Added `SEI on cracks` to loop over all interfacial reactions ([#2262](https://github.com/pybamm-team/PyBaMM/pull/2262))
- Fixed `X-averaged SEI on cracks concentration` so it's an average over x only, not y and z ([#2262](https://github.com/pybamm-team/PyBaMM/pull/2262))
- Corrected initial state for SEI on cracks ([#2262](https://github.com/pybamm-team/PyBaMM/pull/2262))

## Optimizations

- Default options for `particle mechanics` now dealt with differently in each electrode ([#2262](https://github.com/pybamm-team/PyBaMM/pull/2262))
- Sped up calculations of Electrode SOH variables for summary variables ([#2210](https://github.com/pybamm-team/PyBaMM/pull/2210))

## Breaking changes

- When creating a `pybamm.Interpolant` the default interpolator is now "linear". Passing data directly to `ParameterValues` using the `[data]` tag will be still used to create a cubic spline interpolant, as before ([#2258](https://github.com/pybamm-team/PyBaMM/pull/2258))
- Events must now be defined in such a way that they are positive at the initial conditions (events will be triggered when they become negative, instead of when they change sign in either direction) ([#2212](https://github.com/pybamm-team/PyBaMM/pull/2212))

# [v22.8](https://github.com/pybamm-team/PyBaMM/tree/v22.8) - 2022-08-31

## Features

- Added `CurrentSigmoidOpenCircuitPotential` model to model voltage hysteresis for charge/discharge ([#2256](https://github.com/pybamm-team/PyBaMM/pull/2256))
- Added "Chen2020_composite" parameter set for a composite graphite/silicon electrode. ([#2256](https://github.com/pybamm-team/PyBaMM/pull/2256))
- Added new cumulative variables `Throughput capacity [A.h]` and `Throughput energy [W.h]` to standard variables and summary variables, to assist with degradation studies. Throughput variables are only calculated if `calculate discharge energy` is set to `true`. `Time [s]` and `Time [h]` also added to summary variables. ([#2249](https://github.com/pybamm-team/PyBaMM/pull/2249))
- Added `lipf6_OKane2022` electrolyte to `OKane2022` parameter set ([#2249](https://github.com/pybamm-team/PyBaMM/pull/2249))
- Reformated submodel structure to allow composite electrodes. Composite positive electrode is now also possible. With current implementation, electrodes can have at most two phases. ([#2248](https://github.com/pybamm-team/PyBaMM/pull/2248))

## Bug fixes

- Added new parameter `Ratio of lithium moles to SEI moles` (short name z_sei) to fix a bug where this number was incorrectly hardcoded to 1. ([#2222](https://github.com/pybamm-team/PyBaMM/pull/2222))
- Changed short name of parameter `Inner SEI reaction proportion` from alpha_SEI to inner_sei_proportion, to avoid confusion with transfer coefficients. ([#2222](https://github.com/pybamm-team/PyBaMM/pull/2222))
- Deleted legacy parameters with short names beta_sei and beta_plating. ([#2222](https://github.com/pybamm-team/PyBaMM/pull/2222))
- Corrected initial SEI thickness for OKane2022 parameter set. ([#2218](https://github.com/pybamm-team/PyBaMM/pull/2218))

## Optimizations

- Simplified scaling for the exchange-current density. The dimensionless parameter `C_r` is kept, but no longer used anywhere ([#2238](https://github.com/pybamm-team/PyBaMM/pull/2238))
- Added limits for variables in some functions to avoid division by zero, sqrt(negative number), etc ([#2213](https://github.com/pybamm-team/PyBaMM/pull/2213))

## Breaking changes

- Parameters specific to a (primary/secondary) phase in a domain are doubly nested. e.g. `param.c_n_max` is now `param.n.prim.c_max` ([#2248](https://github.com/pybamm-team/PyBaMM/pull/2248))

# [v22.7](https://github.com/pybamm-team/PyBaMM/tree/v22.7) - 2022-07-31

## Features

- Moved general code about submodels to `BaseModel` instead of `BaseBatteryModel`, making it easier to build custom models from submodels. ([#2169](https://github.com/pybamm-team/PyBaMM/pull/2169))
- Events can now be plotted as a regular variable (under the name "Event: event_name", e.g. "Event: Minimum voltage [V]") ([#2158](https://github.com/pybamm-team/PyBaMM/pull/2158))
- Added example showing how to print whether a model is compatible with a parameter set ([#2112](https://github.com/pybamm-team/PyBaMM/pull/2112))
- Added SEI growth on cracks ([#2104](https://github.com/pybamm-team/PyBaMM/pull/2104))
- Added Arrhenius temperature dependence of SEI growth ([#2104](https://github.com/pybamm-team/PyBaMM/pull/2104))
- The "Inner SEI reaction proportion" parameter actually gets used now ([#2104](https://github.com/pybamm-team/PyBaMM/pull/2104))
- New OKane2022 parameter set replaces Chen2020_plating ([#2104](https://github.com/pybamm-team/PyBaMM/pull/2104))
- SEI growth, lithium plating and porosity change can now be set to distributed in `SPMe`. There is an additional option called `x-average side reactions` which allows to set this (note that for `SPM` it is always x-averaged). ([#2099](https://github.com/pybamm-team/PyBaMM/pull/2099))

## Optimizations

- Improved eSOH calculations to be more robust ([#2192](https://github.com/pybamm-team/PyBaMM/pull/2192),[#2199](https://github.com/pybamm-team/PyBaMM/pull/2199))
- The (2x2x2=8) particle diffusion submodels have been consolidated into just three submodels (Fickian diffusion, polynomial profile, and x-averaged polynomial profile) with optional x-averaging and size distribution. Polynomial profile and x-averaged polynomial profile are still two separate submodels, since they deal with surface concentration differently.
- Added error for when solution vector gets too large, to help debug solver errors ([#2138](https://github.com/pybamm-team/PyBaMM/pull/2138))

## Bug fixes

- Fixed error reporting for simulation with experiment ([#2213](https://github.com/pybamm-team/PyBaMM/pull/2213))
- Fixed a bug in `Simulation` that caused initial conditions to change when solving an experiment multiple times ([#2204](https://github.com/pybamm-team/PyBaMM/pull/2204))
- Fixed labels and ylims in `plot_voltage_components`([#2183](https://github.com/pybamm-team/PyBaMM/pull/2183))
- Fixed 2D interpolant ([#2180](https://github.com/pybamm-team/PyBaMM/pull/2180))
- Fixes a bug where the SPMe always builds even when `build=False` ([#2169](https://github.com/pybamm-team/PyBaMM/pull/2169))
- Some events have been removed in the case where they are constant, i.e. can never be reached ([#2158](https://github.com/pybamm-team/PyBaMM/pull/2158))
- Raise explicit `NotImplementedError` if trying to call `bool()` on a pybamm Symbol (e.g. in an if statement condition) ([#2141](https://github.com/pybamm-team/PyBaMM/pull/2141))
- Fixed bug causing cut-off voltage to change after setting up a simulation with a model ([#2138](https://github.com/pybamm-team/PyBaMM/pull/2138))
- A single solution cycle can now be used as a starting solution for a simulation ([#2138](https://github.com/pybamm-team/PyBaMM/pull/2138))

## Breaking changes

- Exchange-current density functions (and some other functions) now take an additional argument, the maximum particle concentration for that phase ([#2134](https://github.com/pybamm-team/PyBaMM/pull/2134))
- Loss of lithium to SEI on cracks is now a degradation variable, so setting a particle mechanics submodel is now compulsory (NoMechanics will suffice) ([#2104](https://github.com/pybamm-team/PyBaMM/pull/2104))

# [v22.6](https://github.com/pybamm-team/PyBaMM/tree/v22.6) - 2022-06-30

## Features

- Added open-circuit potential as a separate submodel ([#2094](https://github.com/pybamm-team/PyBaMM/pull/2094))
- Added partially reversible lithium plating model and new `OKane2022` parameter set to go with it ([#2043](https://github.com/pybamm-team/PyBaMM/pull/2043))
- Added `__eq__` and `__hash__` methods for `Symbol` objects, using `.id` ([#1978](https://github.com/pybamm-team/PyBaMM/pull/1978))

## Optimizations

- Stoichiometry inputs to OCP functions are now bounded between 1e-10 and 1-1e-10, with singularities at 0 and 1 so that OCP goes to +- infinity ([#2095](https://github.com/pybamm-team/PyBaMM/pull/2095))

## Breaking changes

- Changed some dictionary keys to `Symbol` instead of `Symbol.id` (internal change only, should not affect external facing functions) ([#1978](https://github.com/pybamm-team/PyBaMM/pull/1978))

# [v22.5](https://github.com/pybamm-team/PyBaMM/tree/v22.5) - 2022-05-31

## Features

- Added a casadi version of the IDKLU solver, which is used for `model.convert_to_format = "casadi"` ([#2002](https://github.com/pybamm-team/PyBaMM/pull/2002))
- Added functionality to generate Julia expressions from a model. See [PyBaMM.jl](https://github.com/tinosulzer/PyBaMM.jl) for how to use these ([#1942](https://github.com/pybamm-team/PyBaMM/pull/1942)))
- Added basic callbacks to the Simulation class, and a LoggingCallback ([#1880](https://github.com/pybamm-team/PyBaMM/pull/1880)))

## Bug fixes

- Corrected legend order in "plot_voltage_components.py", so each entry refers to the correct overpotential. ([#2061](https://github.com/pybamm-team/PyBaMM/pull/2061))

## Breaking changes

- Changed domain-specific parameter names to a nested attribute. `param.n.l_n` is now `param.n.l` ([#2063](https://github.com/pybamm-team/PyBaMM/pull/2063))

# [v22.4](https://github.com/pybamm-team/PyBaMM/tree/v22.4) - 2022-04-30

## Features

- Added a casadi version of the IDKLU solver, which is used for `model.convert_to_format = "casadi"` ([#2002](https://github.com/pybamm-team/PyBaMM/pull/2002))

## Bug fixes

- Remove old deprecation errors, including those in `parameter_values.py` that caused the simulation if, for example, the reaction rate is re-introduced manually ([#2022](https://github.com/pybamm-team/PyBaMM/pull/2022))

# [v22.3](https://github.com/pybamm-team/PyBaMM/tree/v22.3) - 2022-03-31

## Features

- Added "Discharge energy [W.h]", which is the integral of the power in Watts, as an optional output. Set the option "calculate discharge energy" to "true" to get this output ("false" by default, since it can slow down some of the simple models) ([#1969](https://github.com/pybamm-team/PyBaMM/pull/1969)))
- Added an option "calculate heat source for isothermal models" to choose whether or not the heat generation terms are computed when running models with the option `thermal="isothermal"` ([#1958](https://github.com/pybamm-team/PyBaMM/pull/1958))

## Optimizations

- Simplified `model.new_copy()` ([#1977](https://github.com/pybamm-team/PyBaMM/pull/1977))

## Bug fixes

- Fix bug where sensitivity calculation failed if len of `calculate_sensitivities` was less than `inputs` ([#1897](https://github.com/pybamm-team/PyBaMM/pull/1897))
- Fixed a bug in the eSOH variable calculation when OCV is given as data ([#1975](https://github.com/pybamm-team/PyBaMM/pull/1975))
- Fixed a bug where isothermal models did not compute any heat source terms ([#1958](https://github.com/pybamm-team/PyBaMM/pull/1958))

## Breaking changes

- Removed `model.new_empty_copy()` (use `model.new_copy()` instead) ([#1977](https://github.com/pybamm-team/PyBaMM/pull/1977))
- Dropped support for Windows 32-bit architecture ([#1964](https://github.com/pybamm-team/PyBaMM/pull/1964))

# [v22.2](https://github.com/pybamm-team/PyBaMM/tree/v22.2) - 2022-02-28

## Features

- Isothermal models now calculate heat source terms (but the temperature remains constant). The models now also account for current collector heating when `dimensionality=0` ([#1929](https://github.com/pybamm-team/PyBaMM/pull/1929))
- Added new models for power control and resistance control ([#1917](https://github.com/pybamm-team/PyBaMM/pull/1917))
- Initial concentrations can now be provided as a function of `r` as well as `x` ([#1866](https://github.com/pybamm-team/PyBaMM/pull/1866))

## Bug fixes

- Fixed a bug where thermal submodels could not be used with half-cells ([#1929](https://github.com/pybamm-team/PyBaMM/pull/1929))
- Parameters can now be imported from a directory having "pybamm" in its name ([#1919](https://github.com/pybamm-team/PyBaMM/pull/1919))
- `scikit.odes` and `SUNDIALS` can now be installed using `pybamm_install_odes` ([#1916](https://github.com/pybamm-team/PyBaMM/pull/1916))

## Breaking changes

- The `domain` setter and `auxiliary_domains` getter have been deprecated, `domains` setter/getter should be used instead. The `domain` getter is still active. We now recommend creating symbols with `domains={...}` instead of `domain=..., auxiliary_domains={...}`, but the latter is not yet deprecated ([#1866](https://github.com/pybamm-team/PyBaMM/pull/1866))

# [v22.1](https://github.com/pybamm-team/PyBaMM/tree/v22.1) - 2022-01-31

## Features

- Half-cell models can now be run with "surface form" ([#1913](https://github.com/pybamm-team/PyBaMM/pull/1913))
- Added option for different kinetics on anode and cathode ([#1913](https://github.com/pybamm-team/PyBaMM/pull/1913))
- Allow `pybamm.Solution.save_data()` to return a string if filename is None, and added json to_format option ([#1909](https://github.com/pybamm-team/PyBaMM/pull/1909))
- Added an option to force install compatible versions of jax and jaxlib if already installed using CLI ([#1881](https://github.com/pybamm-team/PyBaMM/pull/1881))

## Optimizations

- The `Symbol` nodes no longer subclasses `anytree.NodeMixIn`. This removes some checks that were not really needed ([#1912](https://github.com/pybamm-team/PyBaMM/pull/1912))

## Bug fixes

- Parameters can now be imported from any given path in `Windows` ([#1900](https://github.com/pybamm-team/PyBaMM/pull/1900))
- Fixed initial conditions for the EC SEI model ([#1895](https://github.com/pybamm-team/PyBaMM/pull/1895))
- Fixed issue in extraction of sensitivites ([#1894](https://github.com/pybamm-team/PyBaMM/pull/1894))

# [v21.12](https://github.com/pybamm-team/PyBaMM/tree/v21.11) - 2021-12-29

## Features

- Added new kinetics models for asymmetric Butler-Volmer, linear kinetics, and Marcus-Hush-Chidsey ([#1858](https://github.com/pybamm-team/PyBaMM/pull/1858))
- Experiments can be set to terminate when a voltage is reached (across all steps) ([#1832](https://github.com/pybamm-team/PyBaMM/pull/1832))
- Added cylindrical geometry and finite volume method ([#1824](https://github.com/pybamm-team/PyBaMM/pull/1824))

## Bug fixes

- `PyBaMM` is now importable in `Linux` systems where `jax` is already installed ([#1874](https://github.com/pybamm-team/PyBaMM/pull/1874))
- Simulations with drive cycles now support `initial_soc` ([#1842](https://github.com/pybamm-team/PyBaMM/pull/1842))
- Fixed bug in expression tree simplification ([#1831](https://github.com/pybamm-team/PyBaMM/pull/1831))
- Solid tortuosity is now correctly calculated with Bruggeman coefficient of the respective electrode ([#1773](https://github.com/pybamm-team/PyBaMM/pull/1773))

# [v21.11](https://github.com/pybamm-team/PyBaMM/tree/v21.11) - 2021-11-30

## Features

- The name of a parameter set can be passed to `ParameterValues` as a string, e.g. `ParameterValues("Chen2020")` ([#1822](https://github.com/pybamm-team/PyBaMM/pull/1822))
- Added submodels for interface utilisation ([#1821](https://github.com/pybamm-team/PyBaMM/pull/1821))
- Reformatted SEI growth models into a single submodel with conditionals ([#1808](https://github.com/pybamm-team/PyBaMM/pull/1808))
- Stress-induced diffusion is now a separate model option instead of being automatically included when using the particle mechanics submodels ([#1797](https://github.com/pybamm-team/PyBaMM/pull/1797))
- `Experiment`s with drive cycles can be solved ([#1793](https://github.com/pybamm-team/PyBaMM/pull/1793))
- Added surface area to volume ratio as a factor to the SEI equations ([#1790](https://github.com/pybamm-team/PyBaMM/pull/1790))
- Half-cell SPM and SPMe have been implemented ([#1731](https://github.com/pybamm-team/PyBaMM/pull/1731))

## Bug fixes

- Fixed `sympy` operators for `Arctan` and `Exponential` ([#1786](https://github.com/pybamm-team/PyBaMM/pull/1786))
- Fixed finite volume discretization in spherical polar coordinates ([#1782](https://github.com/pybamm-team/PyBaMM/pull/1782))
- Fixed bug when using `Experiment` with a pouch cell model ([#1707](https://github.com/pybamm-team/PyBaMM/pull/1707))
- Fixed bug when using `Experiment` with a plating model ([#1707](https://github.com/pybamm-team/PyBaMM/pull/1707))
- Fixed hack for potentials in the SPMe model ([#1707](https://github.com/pybamm-team/PyBaMM/pull/1707))

## Breaking changes

- The `chemistry` keyword argument in `ParameterValues` has been deprecated. Use `ParameterValues(chem)` instead of `ParameterValues(chemistry=chem)` ([#1822](https://github.com/pybamm-team/PyBaMM/pull/1822))
- Raise error when trying to convert an `Interpolant` with the "pchip" interpolator to CasADI ([#1791](https://github.com/pybamm-team/PyBaMM/pull/1791))
- Raise error if `Concatenation` is used directly with `Variable` objects (`concatenation` should be used instead) ([#1789](https://github.com/pybamm-team/PyBaMM/pull/1789))
- Made jax, jaxlib and the PyBaMM JaxSolver optional ([#1767](https://github.com/pybamm-team/PyBaMM/pull/1767), [#1803](https://github.com/pybamm-team/PyBaMM/pull/1803))

# [v21.10](https://github.com/pybamm-team/PyBaMM/tree/v21.10) - 2021-10-31

## Features

- Summary variables can now be user-determined ([#1760](https://github.com/pybamm-team/PyBaMM/pull/1760))
- Added `all_first_states` to the `Solution` object for a simulation with experiment ([#1759](https://github.com/pybamm-team/PyBaMM/pull/1759))
- Added a new method (`create_gif`) in `QuickPlot`, `Simulation` and `BatchStudy` to create a GIF of a simulation ([#1754](https://github.com/pybamm-team/PyBaMM/pull/1754))
- Added more examples for the `BatchStudy` class ([#1747](https://github.com/pybamm-team/PyBaMM/pull/1747))
- SEI models can now be included in the half-cell model ([#1705](https://github.com/pybamm-team/PyBaMM/pull/1705))

## Bug fixes

- Half-cell model and lead-acid models can now be simulated with `Experiment`s ([#1759](https://github.com/pybamm-team/PyBaMM/pull/1759))
- Removed in-place modification of the solution objects by `QuickPlot` ([#1747](https://github.com/pybamm-team/PyBaMM/pull/1747))
- Fixed vector-vector multiplication bug that was causing errors in the SPM with constant voltage or power ([#1735](https://github.com/pybamm-team/PyBaMM/pull/1735))

# [v21.9](https://github.com/pybamm-team/PyBaMM/tree/v21.9) - 2021-09-30

## Features

- Added thermal parameters (thermal conductivity, specific heat, etc.) to the `Ecker2015` parameter set from Zhao et al. (2018) and Hales et al. (2019) ([#1683](https://github.com/pybamm-team/PyBaMM/pull/1683))
- Added `plot_summary_variables` to plot and compare summary variables ([#1678](https://github.com/pybamm-team/PyBaMM/pull/1678))
- The DFN model can now be used directly (instead of `BasicDFNHalfCell`) to simulate a half-cell ([#1600](https://github.com/pybamm-team/PyBaMM/pull/1600))

## Breaking changes

- Dropped support for Python 3.6 ([#1696](https://github.com/pybamm-team/PyBaMM/pull/1696))
- The substring 'negative electrode' has been removed from variables related to SEI and lithium plating (e.g. 'Total negative electrode SEI thickness [m]' replaced by 'Total SEI thickness [m]') ([#1654](https://github.com/pybamm-team/PyBaMM/pull/1654))

# [v21.08](https://github.com/pybamm-team/PyBaMM/tree/v21.08) - 2021-08-26

This release introduces:

- the switch to calendar versioning: from now on we will use year.month version number
- sensitivity analysis of solutions with respect to input parameters
- several new models, including many-particle and state-of-health models
- improvement on how CasADI solver's handle events, including a new "fast with events" mode
- several other new features, optimizations, and bug fixes, summarized below

## Features

- Added submodels and functionality for particle-size distributions in the DFN model, including an
  example notebook ([#1602](https://github.com/pybamm-team/PyBaMM/pull/1602))
- Added UDDS and WLTC drive cycles ([#1601](https://github.com/pybamm-team/PyBaMM/pull/1601))
- Added LG M50 (NMC811 and graphite + SiOx) parameter set from O'Regan 2022 ([#1594](https://github.com/pybamm-team/PyBaMM/pull/1594))
- `pybamm.base_solver.solve` function can take a list of input parameters to calculate the sensitivities of the solution with respect to. Alternatively, it can be set to `True` to calculate the sensitivities for all input parameters ([#1552](https://github.com/pybamm-team/PyBaMM/pull/1552))
- Added capability for `quaternary` domains (in addition to `primary`, `secondary` and `tertiary`), increasing the maximum number of domains that a `Symbol` can have to 4. ([#1580](https://github.com/pybamm-team/PyBaMM/pull/1580))
- Tabs can now be placed at the bottom of the cell in 1+1D thermal models ([#1581](https://github.com/pybamm-team/PyBaMM/pull/1581))
- Added temperature dependence on electrode electronic conductivity ([#1570](https://github.com/pybamm-team/PyBaMM/pull/1570))
- `pybamm.base_solver.solve` function can take a list of input parameters to calculate the sensitivities of the solution with respect to. Alternatively, it can be set to `True` to calculate the sensitivities for all input parameters ([#1552](https://github.com/pybamm-team/PyBaMM/pull/1552))
- Added a new lithium-ion model `MPM` or Many-Particle Model, with a distribution of particle sizes in each electrode. ([#1529](https://github.com/pybamm-team/PyBaMM/pull/1529))
- Added 2 new submodels for lithium transport in a size distribution of electrode particles: Fickian diffusion (`FickianSingleSizeDistribution`) and uniform concentration profile (`FastSingleSizeDistribution`). ([#1529](https://github.com/pybamm-team/PyBaMM/pull/1529))
- Added a "particle size" domain to the default lithium-ion geometry, including plotting capabilities (`QuickPlot`) and processing of variables (`ProcessedVariable`). ([#1529](https://github.com/pybamm-team/PyBaMM/pull/1529))
- Added fitted expressions for OCPs for the Chen2020 parameter set ([#1526](https://github.com/pybamm-team/PyBaMM/pull/1497))
- Added `initial_soc` argument to `Simualtion.solve` for specifying the initial SOC when solving a model ([#1512](https://github.com/pybamm-team/PyBaMM/pull/1512))
- Added `print_name` to some symbols ([#1495](https://github.com/pybamm-team/PyBaMM/pull/1495), [#1497](https://github.com/pybamm-team/PyBaMM/pull/1497))
- Added Base Parameters class and SymPy in dependencies ([#1495](https://github.com/pybamm-team/PyBaMM/pull/1495))
- Added a new "reaction-driven" model for LAM from Reniers et al (2019) ([#1490](https://github.com/pybamm-team/PyBaMM/pull/1490))
- Some features ("loss of active material" and "particle mechanics") can now be specified separately for the negative electrode and positive electrode by passing a 2-tuple ([#1490](https://github.com/pybamm-team/PyBaMM/pull/1490))
- `plot` and `plot2D` now take and return a matplotlib Axis to allow for easier customization ([#1472](https://github.com/pybamm-team/PyBaMM/pull/1472))
- `ParameterValues.evaluate` can now return arrays to allow function parameters to be easily evaluated ([#1472](https://github.com/pybamm-team/PyBaMM/pull/1472))
- Added option to save only specific cycle numbers when simulating an `Experiment` ([#1459](https://github.com/pybamm-team/PyBaMM/pull/1459))
- Added capacity-based termination conditions when simulating an `Experiment` ([#1459](https://github.com/pybamm-team/PyBaMM/pull/1459))
- Added "summary variables" to track degradation over several cycles ([#1459](https://github.com/pybamm-team/PyBaMM/pull/1459))
- Added `ElectrodeSOH` model for calculating capacities and stoichiometric limits ([#1459](https://github.com/pybamm-team/PyBaMM/pull/1459))
- Added Batch Study class ([#1455](https://github.com/pybamm-team/PyBaMM/pull/1455))
- Added `ConcatenationVariable`, which is automatically created when variables are concatenated ([#1453](https://github.com/pybamm-team/PyBaMM/pull/1453))
- Added "fast with events" mode for the CasADi solver, which solves a model and finds events more efficiently than "safe" mode. As of PR #1450 this feature is still being tested and "safe" mode remains the default ([#1450](https://github.com/pybamm-team/PyBaMM/pull/1450))

## Optimizations

- Models that mostly use x-averaged quantities (SPM and SPMe) now use x-averaged degradation models ([#1490](https://github.com/pybamm-team/PyBaMM/pull/1490))
- Improved how the CasADi solver's "safe" mode finds events ([#1450](https://github.com/pybamm-team/PyBaMM/pull/1450))
- Perform more automatic simplifications of the expression tree ([#1449](https://github.com/pybamm-team/PyBaMM/pull/1449))
- Reduce time taken to hash a sparse `Matrix` object ([#1449](https://github.com/pybamm-team/PyBaMM/pull/1449))

## Bug fixes

- Fixed bug with `load_function` ([#1675](https://github.com/pybamm-team/PyBaMM/pull/1675))
- Updated documentation to include some previously missing functions, such as `erf` and `tanh` ([#1628](https://github.com/pybamm-team/PyBaMM/pull/1628))
- Fixed reading citation file without closing ([#1620](https://github.com/pybamm-team/PyBaMM/pull/1620))
- Porosity variation for SEI and plating models is calculated from the film thickness rather than from a separate ODE ([#1617](https://github.com/pybamm-team/PyBaMM/pull/1617))
- Fixed a bug where the order of the indexing for the entries of variables discretised using FEM was incorrect ([#1556](https://github.com/pybamm-team/PyBaMM/pull/1556))
- Fix broken module import for spyder when running a script twice ([#1555](https://github.com/pybamm-team/PyBaMM/pull/1555))
- Fixed ElectrodeSOH model for multi-dimensional simulations ([#1548](https://github.com/pybamm-team/PyBaMM/pull/1548))
- Removed the overly-restrictive check "each variable in the algebraic eqn keys must appear in the eqn" ([#1510](https://github.com/pybamm-team/PyBaMM/pull/1510))
- Made parameters importable through pybamm ([#1475](https://github.com/pybamm-team/PyBaMM/pull/1475))

## Breaking changes

- Refactored the `particle` submodel module, with the models having no size distribution now found in `particle.no_distribution`, and those with a size distribution in `particle.size_distribution`. Renamed submodels to indicate the transport model (Fickian diffusion, polynomial profile) and if they are "x-averaged". E.g., `FickianManyParticles` and `FickianSingleParticle` are now `no_distribution.FickianDiffusion` and `no_distribution.XAveragedFickianDiffusion` ([#1602](https://github.com/pybamm-team/PyBaMM/pull/1602))
- Changed sensitivity API. Removed `ProcessedSymbolicVariable`, all sensitivity now handled within the solvers and `ProcessedVariable` ([#1552](https://github.com/pybamm-team/PyBaMM/pull/1552),[#2276](https://github.com/pybamm-team/PyBaMM/pull/2276))
- The `Yang2017` parameter set has been removed as the complete parameter set is not publicly available in the literature ([#1577](https://github.com/pybamm-team/PyBaMM/pull/1577))
- Changed how options are specified for the "loss of active material" and "particle cracking" submodels. "loss of active material" can now be one of "none", "stress-driven", or "reaction-driven", or a 2-tuple for different options in negative and positive electrode. Similarly "particle cracking" (now called "particle mechanics") can now be "none", "swelling only", "swelling and cracking", or a 2-tuple ([#1490](https://github.com/pybamm-team/PyBaMM/pull/1490))
- Changed the variable in the full diffusion model from "Electrolyte concentration" to "Porosity times concentration" ([#1476](https://github.com/pybamm-team/PyBaMM/pull/1476))
- Renamed `lithium-ion` folder to `lithium_ion` and `lead-acid` folder to `lead_acid` in parameters ([#1464](https://github.com/pybamm-team/PyBaMM/pull/1464))

# [v0.4.0](https://github.com/pybamm-team/PyBaMM/tree/v0.4.0) - 2021-03-28

This release introduces:

- several new models, including reversible and irreversible plating submodels, submodels for loss of active material, Yang et al.'s (2017) coupled SEI/plating/pore clogging model, and the Newman-Tobias model
- internal optimizations for solving models, particularly for simulating experiments, with more accurate event detection and more efficient numerical methods and post-processing
- parallel solutions of a model with different inputs
- a cleaner installation process for Mac when installing from PyPI, no longer requiring a Homebrew installation of Sundials
- improved plotting functionality, including adding a new 'voltage component' plot
- several other new features, optimizations, and bug fixes, summarized below

## Features

- Added `NewmanTobias` li-ion battery model ([#1423](https://github.com/pybamm-team/PyBaMM/pull/1423))
- Added `plot_voltage_components` to easily plot the component overpotentials that make up the voltage ([#1419](https://github.com/pybamm-team/PyBaMM/pull/1419))
- Made `QuickPlot` more customizable and added an example ([#1419](https://github.com/pybamm-team/PyBaMM/pull/1419))
- `Solution` objects can now be created by stepping _different_ models ([#1408](https://github.com/pybamm-team/PyBaMM/pull/1408))
- Added Yang et al 2017 model that couples irreversible lithium plating, SEI growth and change in porosity which produces a transition from linear to nonlinear degradation pattern of lithium-ion battery over extended cycles([#1398](https://github.com/pybamm-team/PyBaMM/pull/1398))
- Added support for Python 3.9 and dropped support for Python 3.6. Python 3.6 may still work but is now untested ([#1370](https://github.com/pybamm-team/PyBaMM/pull/1370))
- Added the electrolyte overpotential and Ohmic losses for full conductivity, including surface form ([#1350](https://github.com/pybamm-team/PyBaMM/pull/1350))
- Added functionality to `Citations` to print formatted citations ([#1340](https://github.com/pybamm-team/PyBaMM/pull/1340))
- Updated the way events are handled in `CasadiSolver` for more accurate event location ([#1328](https://github.com/pybamm-team/PyBaMM/pull/1328))
- Added error message if initial conditions are outside the bounds of a variable ([#1326](https://github.com/pybamm-team/PyBaMM/pull/1326))
- Added temperature dependence to density, heat capacity and thermal conductivity ([#1323](https://github.com/pybamm-team/PyBaMM/pull/1323))
- Added temperature dependence to the transference number (`t_plus`) ([#1317](https://github.com/pybamm-team/PyBaMM/pull/1317))
- Added new functionality for `Interpolant` ([#1312](https://github.com/pybamm-team/PyBaMM/pull/1312))
- Added option to express experiments (and extract solutions) in terms of cycles of operating condition ([#1309](https://github.com/pybamm-team/PyBaMM/pull/1309))
- The event time and state are now returned as part of `Solution.t` and `Solution.y` so that the event is accurately captured in the returned solution ([#1300](https://github.com/pybamm-team/PyBaMM/pull/1300))
- Added reversible and irreversible lithium plating models ([#1287](https://github.com/pybamm-team/PyBaMM/pull/1287))
- Reformatted the `BasicDFNHalfCell` to be consistent with the other models ([#1282](https://github.com/pybamm-team/PyBaMM/pull/1282))
- Added option to make the total interfacial current density a state ([#1280](https://github.com/pybamm-team/PyBaMM/pull/1280))
- Added functionality to initialize a model using the solution from another model ([#1278](https://github.com/pybamm-team/PyBaMM/pull/1278))
- Added submodels for active material ([#1262](https://github.com/pybamm-team/PyBaMM/pull/1262))
- Updated solvers' method `solve()` so it can take a list of inputs dictionaries as the `inputs` keyword argument. In this case the model is solved for each input set in the list, and a list of solutions mapping the set of inputs to the solutions is returned. Note that `solve()` can still take a single dictionary as the `inputs` keyword argument. In this case the behaviour is unchanged compared to previous versions.([#1261](https://github.com/pybamm-team/PyBaMM/pull/1261))
- Added composite surface form electrolyte models: `CompositeDifferential` and `CompositeAlgebraic` ([#1207](https://github.com/pybamm-team/PyBaMM/issues/1207))

## Optimizations

- Improved the way an `Experiment` is simulated to reduce solve time (at the cost of slightly higher set-up time) ([#1408](https://github.com/pybamm-team/PyBaMM/pull/1408))
- Add script and workflow to automatically update parameter_sets.py docstrings ([#1371](https://github.com/pybamm-team/PyBaMM/pull/1371))
- Add URLs checker in workflows ([#1347](https://github.com/pybamm-team/PyBaMM/pull/1347))
- The `Solution` class now only creates the concatenated `y` when the user asks for it. This is an optimization step as the concatenation can be slow, especially with larger experiments ([#1331](https://github.com/pybamm-team/PyBaMM/pull/1331))
- If solver method `solve()` is passed a list of inputs as the `inputs` keyword argument, the resolution of the model for each input set is spread across several Python processes, usually running in parallel on different processors. The default number of processes is the number of processors available. `solve()` takes a new keyword argument `nproc` which can be used to set this number a manually.
- Variables are now post-processed using CasADi ([#1316](https://github.com/pybamm-team/PyBaMM/pull/1316))
- Operations such as `1*x` and `0+x` now directly return `x` ([#1252](https://github.com/pybamm-team/PyBaMM/pull/1252))

## Bug fixes

- Fixed a bug on the boundary conditions of `FickianSingleParticle` and `FickianManyParticles` to ensure mass is conserved ([#1421](https://github.com/pybamm-team/PyBaMM/pull/1421))
- Fixed a bug where the `PolynomialSingleParticle` submodel gave incorrect results with "dimensionality" equal to 2 ([#1411](https://github.com/pybamm-team/PyBaMM/pull/1411))
- Fixed a bug where volume averaging in 0D gave the wrong result ([#1411](https://github.com/pybamm-team/PyBaMM/pull/1411))
- Fixed a sign error in the positive electrode ohmic losses ([#1407](https://github.com/pybamm-team/PyBaMM/pull/1407))
- Fixed the formulation of the EC reaction SEI model ([#1397](https://github.com/pybamm-team/PyBaMM/pull/1397))
- Simulations now stop when an experiment becomes infeasible ([#1395](https://github.com/pybamm-team/PyBaMM/pull/1395))
- Added a check for domains in `Concatenation` ([#1368](https://github.com/pybamm-team/PyBaMM/pull/1368))
- Differentiation now works even when the differentiation variable is a constant ([#1294](https://github.com/pybamm-team/PyBaMM/pull/1294))
- Fixed a bug where the event time and state were no longer returned as part of the solution ([#1344](https://github.com/pybamm-team/PyBaMM/pull/1344))
- Fixed a bug in `CasadiSolver` safe mode which crashed when there were extrapolation events but no termination events ([#1321](https://github.com/pybamm-team/PyBaMM/pull/1321))
- When an `Interpolant` is extrapolated an error is raised for `CasadiSolver` (and a warning is raised for the other solvers) ([#1315](https://github.com/pybamm-team/PyBaMM/pull/1315))
- Fixed `Simulation` and `model.new_copy` to fix a bug where changes to the model were overwritten ([#1278](https://github.com/pybamm-team/PyBaMM/pull/1278))

## Breaking changes

- Removed `Simplification` class and `.simplify()` function ([#1369](https://github.com/pybamm-team/PyBaMM/pull/1369))
- All example notebooks in PyBaMM's GitHub repository must now include the command `pybamm.print_citations()`, otherwise the tests will fail. This is to encourage people to use this command to cite the relevant papers ([#1340](https://github.com/pybamm-team/PyBaMM/pull/1340))
- Notation has been homogenised to use positive and negative electrode (instead of cathode and anode). This applies to the parameter folders (now called `'positive_electrodes'` and `'negative_electrodes'`) and the options of `active_material` and `particle_cracking` submodels (now called `'positive'` and `'negative'`) ([#1337](https://github.com/pybamm-team/PyBaMM/pull/1337))
- `Interpolant` now takes `x` and `y` instead of a single `data` entry ([#1312](https://github.com/pybamm-team/PyBaMM/pull/1312))
- Boolean model options ('sei porosity change', 'convection') must now be given in string format ('true' or 'false' instead of True or False) ([#1280](https://github.com/pybamm-team/PyBaMM/pull/1280))
- Operations such as `1*x` and `0+x` now directly return `x`. This can be bypassed by explicitly creating the binary operators, e.g. `pybamm.Multiplication(1, x)` ([#1252](https://github.com/pybamm-team/PyBaMM/pull/1252))
- `'Cell capacity [A.h]'` has been renamed to `'Nominal cell capacity [A.h]'`. `'Cell capacity [A.h]'` will be deprecated in the next release. ([#1352](https://github.com/pybamm-team/PyBaMM/pull/1352))

# [v0.3.0](https://github.com/pybamm-team/PyBaMM/tree/v0.3.0) - 2020-12-01

This release introduces a new aging model for particle mechanics, a new reduced-order model (TSPMe), and a parameter set for A123 LFP cells. Additionally, there have been several backend optimizations to speed up model creation and solving, and other minor features and bug fixes.

## Features

- Added a submodel for particle mechanics ([#1232](https://github.com/pybamm-team/PyBaMM/pull/1232))
- Added a notebook on how to speed up the solver and handle instabilities ([#1223](https://github.com/pybamm-team/PyBaMM/pull/1223))
- Improve string printing of `BinaryOperator`, `Function`, and `Concatenation` objects ([#1223](https://github.com/pybamm-team/PyBaMM/pull/1223))
- Added `Solution.integration_time`, which is the time taken just by the integration subroutine, without extra setups ([#1223](https://github.com/pybamm-team/PyBaMM/pull/1223))
- Added parameter set for an A123 LFP cell ([#1209](https://github.com/pybamm-team/PyBaMM/pull/1209))
- Added variables related to equivalent circuit models ([#1204](https://github.com/pybamm-team/PyBaMM/pull/1204))
- Added the `Integrated` electrolyte conductivity submodel ([#1188](https://github.com/pybamm-team/PyBaMM/pull/1188))
- Added an example script to check conservation of lithium ([#1186](https://github.com/pybamm-team/PyBaMM/pull/1186))
- Added `erf` and `erfc` functions ([#1184](https://github.com/pybamm-team/PyBaMM/pull/1184))

## Optimizations

- Add (optional) smooth approximations for the `Minimum`, `Maximum`, `Heaviside`, and `AbsoluteValue` operators ([#1223](https://github.com/pybamm-team/PyBaMM/pull/1223))
- Avoid unnecessary repeated computations in the solvers ([#1222](https://github.com/pybamm-team/PyBaMM/pull/1222))
- Rewrite `Symbol.is_constant` to be more efficient ([#1222](https://github.com/pybamm-team/PyBaMM/pull/1222))
- Cache shape and size calculations ([#1222](https://github.com/pybamm-team/PyBaMM/pull/1222))
- Only instantiate the geometric, electrical and thermal parameter classes once ([#1222](https://github.com/pybamm-team/PyBaMM/pull/1222))

## Bug fixes

- Quickplot now works when timescale or lengthscale is a function of an input parameter ([#1234](https://github.com/pybamm-team/PyBaMM/pull/1234))
- Fix bug that was slowing down creation of the EC reaction SEI submodel ([#1227](https://github.com/pybamm-team/PyBaMM/pull/1227))
- Add missing separator thermal parameters for the Ecker parameter set ([#1226](https://github.com/pybamm-team/PyBaMM/pull/1226))
- Make sure simulation solves when evaluated timescale is a function of an input parameter ([#1218](https://github.com/pybamm-team/PyBaMM/pull/1218))
- Raise error if saving to MATLAB with variable names that MATLAB can't read, and give option of providing alternative variable names ([#1206](https://github.com/pybamm-team/PyBaMM/pull/1206))
- Raise error if the boundary condition at the origin in a spherical domain is other than no-flux ([#1175](https://github.com/pybamm-team/PyBaMM/pull/1175))
- Fix boundary conditions at r = 0 for Creating Models notebooks ([#1173](https://github.com/pybamm-team/PyBaMM/pull/1173))

## Breaking changes

- The parameters "Positive/Negative particle distribution in x" and "Positive/Negative surface area to volume ratio distribution in x" have been deprecated. Instead, users can provide "Positive/Negative particle radius [m]" and "Positive/Negative surface area to volume ratio [m-1]" directly as functions of through-cell position (x [m]) ([#1237](https://github.com/pybamm-team/PyBaMM/pull/1237))

# [v0.2.4](https://github.com/pybamm-team/PyBaMM/tree/v0.2.4) - 2020-09-07

This release adds new operators for more complex models, some basic sensitivity analysis, and a spectral volumes spatial method, as well as some small bug fixes.

## Features

- Added variables which track the total amount of lithium in the system ([#1136](https://github.com/pybamm-team/PyBaMM/pull/1136))
- Added `Upwind` and `Downwind` operators for convection ([#1134](https://github.com/pybamm-team/PyBaMM/pull/1134))
- Added Getting Started notebook on solver options and changing the mesh. Also added a notebook detailing the different thermal options, and a notebook explaining the steps that occur behind the scenes in the `Simulation` class ([#1131](https://github.com/pybamm-team/PyBaMM/pull/1131))
- Added particle submodel that use a polynomial approximation to the concentration within the electrode particles ([#1130](https://github.com/pybamm-team/PyBaMM/pull/1130))
- Added `Modulo`, `Floor` and `Ceiling` operators ([#1121](https://github.com/pybamm-team/PyBaMM/pull/1121))
- Added DFN model for a half cell ([#1121](https://github.com/pybamm-team/PyBaMM/pull/1121))
- Automatically compute surface area to volume ratio based on particle shape for li-ion models ([#1120](https://github.com/pybamm-team/PyBaMM/pull/1120))
- Added "R-averaged particle concentration" variables ([#1118](https://github.com/pybamm-team/PyBaMM/pull/1118))
- Added support for sensitivity calculations to the casadi solver ([#1109](https://github.com/pybamm-team/PyBaMM/pull/1109))
- Added support for index 1 semi-explicit dae equations and sensitivity calculations to JAX BDF solver ([#1107](https://github.com/pybamm-team/PyBaMM/pull/1107))
- Allowed keyword arguments to be passed to `Simulation.plot()` ([#1099](https://github.com/pybamm-team/PyBaMM/pull/1099))
- Added the Spectral Volumes spatial method and the submesh that it works with ([#900](https://github.com/pybamm-team/PyBaMM/pull/900))

## Bug fixes

- Fixed bug where some parameters were not being set by the `EcReactionLimited` SEI model ([#1136](https://github.com/pybamm-team/PyBaMM/pull/1136))
- Fixed bug on electrolyte potential for `BasicDFNHalfCell` ([#1133](https://github.com/pybamm-team/PyBaMM/pull/1133))
- Fixed `r_average` to work with `SecondaryBroadcast` ([#1118](https://github.com/pybamm-team/PyBaMM/pull/1118))
- Fixed finite volume discretisation of spherical integrals ([#1118](https://github.com/pybamm-team/PyBaMM/pull/1118))
- `t_eval` now gets changed to a `linspace` if a list of length 2 is passed ([#1113](https://github.com/pybamm-team/PyBaMM/pull/1113))
- Fixed bug when setting a function with an `InputParameter` ([#1111](https://github.com/pybamm-team/PyBaMM/pull/1111))

## Breaking changes

- The "fast diffusion" particle option has been renamed "uniform profile" ([#1130](https://github.com/pybamm-team/PyBaMM/pull/1130))
- The modules containing standard parameters are now classes so they can take options
  (e.g. `standard_parameters_lithium_ion` is now `LithiumIonParameters`) ([#1120](https://github.com/pybamm-team/PyBaMM/pull/1120))
- Renamed `quick_plot_vars` to `output_variables` in `Simulation` to be consistent with `QuickPlot`. Passing `quick_plot_vars` to `Simulation.plot()` has been deprecated and `output_variables` should be passed instead ([#1099](https://github.com/pybamm-team/PyBaMM/pull/1099))

# [v0.2.3](https://github.com/pybamm-team/PyBaMM/tree/v0.2.3) - 2020-07-01

This release enables the use of [Google Colab](https://colab.research.google.com/github/pybamm-team/PyBaMM/blob/main/) for running example notebooks, and adds some small new features and bug fixes.

## Features

- Added JAX evaluator, and ODE solver ([#1038](https://github.com/pybamm-team/PyBaMM/pull/1038))
- Reformatted Getting Started notebooks ([#1083](https://github.com/pybamm-team/PyBaMM/pull/1083))
- Reformatted Landesfeind electrolytes ([#1064](https://github.com/pybamm-team/PyBaMM/pull/1064))
- Adapted examples to be run in Google Colab ([#1061](https://github.com/pybamm-team/PyBaMM/pull/1061))
- Added some new solvers for algebraic models ([#1059](https://github.com/pybamm-team/PyBaMM/pull/1059))
- Added `length_scales` attribute to models ([#1058](https://github.com/pybamm-team/PyBaMM/pull/1058))
- Added averaging in secondary dimensions ([#1057](https://github.com/pybamm-team/PyBaMM/pull/1057))
- Added SEI reaction based on Yang et. al. 2017 and reduction in porosity ([#1009](https://github.com/pybamm-team/PyBaMM/issues/1009))

## Optimizations

- Reformatted CasADi "safe" mode to deal with events better ([#1089](https://github.com/pybamm-team/PyBaMM/pull/1089))

## Bug fixes

- Fixed a bug in `InterstitialDiffusionLimited` ([#1097](https://github.com/pybamm-team/PyBaMM/pull/1097))
- Fixed `Simulation` to keep different copies of the model so that parameters can be changed between simulations ([#1090](https://github.com/pybamm-team/PyBaMM/pull/1090))
- Fixed `model.new_copy()` to keep custom submodels ([#1090](https://github.com/pybamm-team/PyBaMM/pull/1090))
- 2D processed variables can now be evaluated at the domain boundaries ([#1088](https://github.com/pybamm-team/PyBaMM/pull/1088))
- Update the default variable points to better capture behaviour in the solid particles in li-ion models ([#1081](https://github.com/pybamm-team/PyBaMM/pull/1081))
- Fix `QuickPlot` to display variables discretised by FEM (in y-z) properly ([#1078](https://github.com/pybamm-team/PyBaMM/pull/1078))
- Add length scales to `EffectiveResistance` models ([#1071](https://github.com/pybamm-team/PyBaMM/pull/1071))
- Allowed for pybamm functions exp, sin, cos, sqrt to be used in expression trees that
  are converted to casadi format ([#1067](https://github.com/pybamm-team/PyBaMM/pull/1067))
- Fix a bug where variables that depend on y and z were transposed in `QuickPlot` ([#1055](https://github.com/pybamm-team/PyBaMM/pull/1055))

## Breaking changes

- `Simulation.specs` and `Simulation.set_defaults` have been deprecated. Users should create a new `Simulation` object for each different case instead ([#1090](https://github.com/pybamm-team/PyBaMM/pull/1090))
- The solution times `t_eval` must now be provided to `Simulation.solve()` when not using an experiment or prescribing the current using drive cycle data ([#1086](https://github.com/pybamm-team/PyBaMM/pull/1086))

# [v0.2.2](https://github.com/pybamm-team/PyBaMM/tree/v0.2.2) - 2020-06-01

New SEI models, simplification of submodel structure, as well as optimisations and general bug fixes.

## Features

- Reformatted `Geometry` and `Mesh` classes ([#1032](https://github.com/pybamm-team/PyBaMM/pull/1032))
- Added arbitrary geometry to the lumped thermal model ([#718](https://github.com/pybamm-team/PyBaMM/issues/718))
- Allowed `ProcessedVariable` to handle cases where `len(solution.t)=1` ([#1020](https://github.com/pybamm-team/PyBaMM/pull/1020))
- Added `BackwardIndefiniteIntegral` symbol ([#1014](https://github.com/pybamm-team/PyBaMM/pull/1014))
- Added `plot` and `plot2D` to enable easy plotting of `pybamm.Array` objects ([#1008](https://github.com/pybamm-team/PyBaMM/pull/1008))
- Updated effective current collector models and added example notebook ([#1007](https://github.com/pybamm-team/PyBaMM/pull/1007))
- Added SEI film resistance as an option ([#994](https://github.com/pybamm-team/PyBaMM/pull/994))
- Added `parameters` attribute to `pybamm.BaseModel` and `pybamm.Geometry` that lists all of the required parameters ([#993](https://github.com/pybamm-team/PyBaMM/pull/993))
- Added tab, edge, and surface cooling ([#965](https://github.com/pybamm-team/PyBaMM/pull/965))
- Added functionality to solver to automatically discretise a 0D model ([#947](https://github.com/pybamm-team/PyBaMM/pull/947))
- Added sensitivity to `CasadiAlgebraicSolver` ([#940](https://github.com/pybamm-team/PyBaMM/pull/940))
- Added `ProcessedSymbolicVariable` class, which can handle symbolic variables (i.e. variables for which the inputs are symbolic) ([#940](https://github.com/pybamm-team/PyBaMM/pull/940))
- Made `QuickPlot` compatible with Google Colab ([#935](https://github.com/pybamm-team/PyBaMM/pull/935))
- Added `BasicFull` model for lead-acid ([#932](https://github.com/pybamm-team/PyBaMM/pull/932))
- Added 'arctan' function ([#973](https://github.com/pybamm-team/PyBaMM/pull/973))

## Optimizations

- Implementing the use of GitHub Actions for CI ([#855](https://github.com/pybamm-team/PyBaMM/pull/855))
- Changed default solver for DAE models to `CasadiSolver` ([#978](https://github.com/pybamm-team/PyBaMM/pull/978))
- Added some extra simplifications to the expression tree ([#971](https://github.com/pybamm-team/PyBaMM/pull/971))
- Changed the behaviour of "safe" mode in `CasadiSolver` ([#956](https://github.com/pybamm-team/PyBaMM/pull/956))
- Sped up model building ([#927](https://github.com/pybamm-team/PyBaMM/pull/927))
- Changed default solver for lead-acid to `CasadiSolver` ([#927](https://github.com/pybamm-team/PyBaMM/pull/927))

## Bug fixes

- Fix a bug where slider plots do not update properly in notebooks ([#1041](https://github.com/pybamm-team/PyBaMM/pull/1041))
- Fix storing and plotting external variables in the solution ([#1026](https://github.com/pybamm-team/PyBaMM/pull/1026))
- Fix running a simulation with a model that is already discretized ([#1025](https://github.com/pybamm-team/PyBaMM/pull/1025))
- Fix CI not triggering for PR. ([#1013](https://github.com/pybamm-team/PyBaMM/pull/1013))
- Fix schedule testing running too often. ([#1010](https://github.com/pybamm-team/PyBaMM/pull/1010))
- Fix doctests failing due to mismatch in unsorted output.([#990](https://github.com/pybamm-team/PyBaMM/pull/990))
- Added extra checks when creating a model, for clearer errors ([#971](https://github.com/pybamm-team/PyBaMM/pull/971))
- Fixed `Interpolant` ids to allow processing ([#962](https://github.com/pybamm-team/PyBaMM/pull/962))
- Fixed a bug in the initial conditions of the potential pair model ([#954](https://github.com/pybamm-team/PyBaMM/pull/954))
- Changed simulation attributes to assign copies rather than the objects themselves ([#952](https://github.com/pybamm-team/PyBaMM/pull/952))
- Added default values to base model so that it works with the `Simulation` class ([#952](https://github.com/pybamm-team/PyBaMM/pull/952))
- Fixed solver to recompute initial conditions when inputs are changed ([#951](https://github.com/pybamm-team/PyBaMM/pull/951))
- Reformatted thermal submodels ([#938](https://github.com/pybamm-team/PyBaMM/pull/938))
- Reformatted electrolyte submodels ([#927](https://github.com/pybamm-team/PyBaMM/pull/927))
- Reformatted convection submodels ([#635](https://github.com/pybamm-team/PyBaMM/pull/635))

## Breaking changes

- Geometry should no longer be given keys 'primary' or 'secondary' ([#1032](https://github.com/pybamm-team/PyBaMM/pull/1032))
- Calls to `ProcessedVariable` objects are now made using dimensional time and space ([#1028](https://github.com/pybamm-team/PyBaMM/pull/1028))
- For variables discretised using finite elements the result returned by calling `ProcessedVariable` is now transposed ([#1020](https://github.com/pybamm-team/PyBaMM/pull/1020))
- Renamed "surface area density" to "surface area to volume ratio" ([#975](https://github.com/pybamm-team/PyBaMM/pull/975))
- Replaced "reaction rate" with "exchange-current density" ([#975](https://github.com/pybamm-team/PyBaMM/pull/975))
- Changed the implementation of reactions in submodels ([#948](https://github.com/pybamm-team/PyBaMM/pull/948))
- Removed some inputs like `T_inf`, `R_g` and activation energies to some of the standard function parameters. This is because each of those inputs is specific to a particular function (e.g. the reference temperature at which the function was measured). To change a property such as the activation energy, users should create a new function, specifying the relevant property as a `Parameter` or `InputParameter` ([#942](https://github.com/pybamm-team/PyBaMM/pull/942))
- The thermal option 'xyz-lumped' has been removed. The option 'thermal current collector' has also been removed ([#938](https://github.com/pybamm-team/PyBaMM/pull/938))
- The 'C-rate' parameter has been deprecated. Use 'Current function [A]' instead. The cell capacity can be accessed as 'Cell capacity [A.h]', and used to calculate current from C-rate ([#952](https://github.com/pybamm-team/PyBaMM/pull/952))

# [v0.2.1](https://github.com/pybamm-team/PyBaMM/tree/v0.2.1) - 2020-03-31

New expression tree node types, models, parameter sets and solvers, as well as general bug fixes and new examples.

## Features

- Store variable slices in model for inspection ([#925](https://github.com/pybamm-team/PyBaMM/pull/925))
- Added LiNiCoO2 parameter set from Ecker et. al. ([#922](https://github.com/pybamm-team/PyBaMM/pull/922))
- Made t_plus (optionally) a function of electrolyte concentration, and added (1 + dlnf/dlnc) to models ([#921](https://github.com/pybamm-team/PyBaMM/pull/921))
- Added `DummySolver` for empty models ([#915](https://github.com/pybamm-team/PyBaMM/pull/915))
- Added functionality to broadcast to edges ([#891](https://github.com/pybamm-team/PyBaMM/pull/891))
- Reformatted and cleaned up `QuickPlot` ([#886](https://github.com/pybamm-team/PyBaMM/pull/886))
- Added thermal effects to lead-acid models ([#885](https://github.com/pybamm-team/PyBaMM/pull/885))
- Added a helper function for info on function parameters ([#881](https://github.com/pybamm-team/PyBaMM/pull/881))
- Added additional notebooks showing how to create and compare models ([#877](https://github.com/pybamm-team/PyBaMM/pull/877))
- Added `Minimum`, `Maximum` and `Sign` operators
  ([#876](https://github.com/pybamm-team/PyBaMM/pull/876))
- Added a search feature to `FuzzyDict` ([#875](https://github.com/pybamm-team/PyBaMM/pull/875))
- Add ambient temperature as a function of time ([#872](https://github.com/pybamm-team/PyBaMM/pull/872))
- Added `CasadiAlgebraicSolver` for solving algebraic systems with CasADi ([#868](https://github.com/pybamm-team/PyBaMM/pull/868))
- Added electrolyte functions from Landesfeind ([#860](https://github.com/pybamm-team/PyBaMM/pull/860))
- Add new symbols `VariableDot`, representing the derivative of a variable wrt time,
  and `StateVectorDot`, representing the derivative of a state vector wrt time
  ([#858](https://github.com/pybamm-team/PyBaMM/issues/858))

## Bug fixes

- Filter out discontinuities that occur after solve times
  ([#941](https://github.com/pybamm-team/PyBaMM/pull/945))
- Fixed tight layout for QuickPlot in jupyter notebooks ([#930](https://github.com/pybamm-team/PyBaMM/pull/930))
- Fixed bug raised if function returns a scalar ([#919](https://github.com/pybamm-team/PyBaMM/pull/919))
- Fixed event handling in `ScipySolver` ([#905](https://github.com/pybamm-team/PyBaMM/pull/905))
- Made input handling clearer in solvers ([#905](https://github.com/pybamm-team/PyBaMM/pull/905))
- Updated Getting started notebook 2 ([#903](https://github.com/pybamm-team/PyBaMM/pull/903))
- Reformatted external circuit submodels ([#879](https://github.com/pybamm-team/PyBaMM/pull/879))
- Some bug fixes to generalize specifying models that aren't battery models, see [#846](https://github.com/pybamm-team/PyBaMM/issues/846)
- Reformatted interface submodels to be more readable ([#866](https://github.com/pybamm-team/PyBaMM/pull/866))
- Removed double-counted "number of electrodes connected in parallel" from simulation ([#864](https://github.com/pybamm-team/PyBaMM/pull/864))

## Breaking changes

- Changed keyword argument `u` for inputs (when evaluating an object) to `inputs` ([#905](https://github.com/pybamm-team/PyBaMM/pull/905))
- Removed "set external temperature" and "set external potential" options. Use "external submodels" option instead ([#862](https://github.com/pybamm-team/PyBaMM/pull/862))

# [v0.2.0](https://github.com/pybamm-team/PyBaMM/tree/v0.2.0) - 2020-02-26

This release introduces many new features and optimizations. All models can now be solved using the pip installation - in particular, the DFN can be solved in around 0.1s. Other highlights include an improved user interface, simulations of experimental protocols (GITT, CCCV, etc), new parameter sets for NCA and LGM50, drive cycles, "input parameters" and "external variables" for quickly solving models with different parameter values and coupling with external software, and general bug fixes and optimizations.

## Features

- Added LG M50 parameter set from Chen 2020 ([#854](https://github.com/pybamm-team/PyBaMM/pull/854))
- Changed rootfinding algorithm to CasADi, scipy.optimize.root still accessible as an option ([#844](https://github.com/pybamm-team/PyBaMM/pull/844))
- Added capacitance effects to lithium-ion models ([#842](https://github.com/pybamm-team/PyBaMM/pull/842))
- Added NCA parameter set ([#824](https://github.com/pybamm-team/PyBaMM/pull/824))
- Added functionality to `Solution` that automatically gets `t_eval` from the data when simulating drive cycles and performs checks to ensure the output has the required resolution to accurately capture the input current ([#819](https://github.com/pybamm-team/PyBaMM/pull/819))
- Added `Citations` object to print references when specific functionality is used ([#818](https://github.com/pybamm-team/PyBaMM/pull/818))
- Updated `Solution` to allow exporting to matlab and csv formats ([#811](https://github.com/pybamm-team/PyBaMM/pull/811))
- Allow porosity to vary in space ([#809](https://github.com/pybamm-team/PyBaMM/pull/809))
- Added functionality to solve DAE models with non-smooth current inputs ([#808](https://github.com/pybamm-team/PyBaMM/pull/808))
- Added functionality to simulate experiments and testing protocols ([#807](https://github.com/pybamm-team/PyBaMM/pull/807))
- Added fuzzy string matching for parameters and variables ([#796](https://github.com/pybamm-team/PyBaMM/pull/796))
- Changed ParameterValues to raise an error when a parameter that wasn't previously defined is updated ([#796](https://github.com/pybamm-team/PyBaMM/pull/796))
- Added some basic models (BasicSPM and BasicDFN) in order to clearly demonstrate the PyBaMM model structure for battery models ([#795](https://github.com/pybamm-team/PyBaMM/pull/795))
- Allow initial conditions in the particle to depend on x ([#786](https://github.com/pybamm-team/PyBaMM/pull/786))
- Added the harmonic mean to the Finite Volume method, which is now used when computing fluxes ([#783](https://github.com/pybamm-team/PyBaMM/pull/783))
- Refactored `Solution` to make it a dictionary that contains all of the solution variables. This automatically creates `ProcessedVariable` objects when required, so that the solution can be obtained much more easily. ([#781](https://github.com/pybamm-team/PyBaMM/pull/781))
- Added notebook to explain broadcasts ([#776](https://github.com/pybamm-team/PyBaMM/pull/776))
- Added a step to discretisation that automatically compute the inverse of the mass matrix of the differential part of the problem so that the underlying DAEs can be provided in semi-explicit form, as required by the CasADi solver ([#769](https://github.com/pybamm-team/PyBaMM/pull/769))
- Added the gradient operation for the Finite Element Method ([#767](https://github.com/pybamm-team/PyBaMM/pull/767))
- Added `InputParameter` node for quickly changing parameter values ([#752](https://github.com/pybamm-team/PyBaMM/pull/752))
- Added submodels for operating modes other than current-controlled ([#751](https://github.com/pybamm-team/PyBaMM/pull/751))
- Changed finite volume discretisation to use exact values provided by Neumann boundary conditions when computing the gradient instead of adding ghost nodes([#748](https://github.com/pybamm-team/PyBaMM/pull/748))
- Added optional R(x) distribution in particle models ([#745](https://github.com/pybamm-team/PyBaMM/pull/745))
- Generalized importing of external variables ([#728](https://github.com/pybamm-team/PyBaMM/pull/728))
- Separated active and inactive material volume fractions ([#726](https://github.com/pybamm-team/PyBaMM/pull/726))
- Added submodels for tortuosity ([#726](https://github.com/pybamm-team/PyBaMM/pull/726))
- Simplified the interface for setting current functions ([#723](https://github.com/pybamm-team/PyBaMM/pull/723))
- Added Heaviside operator ([#723](https://github.com/pybamm-team/PyBaMM/pull/723))
- New extrapolation methods ([#707](https://github.com/pybamm-team/PyBaMM/pull/707))
- Added some "Getting Started" documentation ([#703](https://github.com/pybamm-team/PyBaMM/pull/703))
- Allow abs tolerance to be set by variable for IDA KLU solver ([#700](https://github.com/pybamm-team/PyBaMM/pull/700))
- Added Simulation class ([#693](https://github.com/pybamm-team/PyBaMM/pull/693)) with load/save functionality ([#732](https://github.com/pybamm-team/PyBaMM/pull/732))
- Added interface to CasADi solver ([#687](https://github.com/pybamm-team/PyBaMM/pull/687), [#691](https://github.com/pybamm-team/PyBaMM/pull/691), [#714](https://github.com/pybamm-team/PyBaMM/pull/714)). This makes the SUNDIALS DAE solvers (Scikits and KLU) truly optional (though IDA KLU is recommended for solving the DFN).
- Added option to use CasADi's Algorithmic Differentiation framework to calculate Jacobians ([#687](https://github.com/pybamm-team/PyBaMM/pull/687))
- Added method to evaluate parameters more easily ([#669](https://github.com/pybamm-team/PyBaMM/pull/669))
- Added `Jacobian` class to reuse known Jacobians of expressions ([#665](https://github.com/pybamm-team/PyBaMM/pull/670))
- Added `Interpolant` class to interpolate experimental data (e.g. OCP curves) ([#661](https://github.com/pybamm-team/PyBaMM/pull/661))
- Added interface (via pybind11) to sundials with the IDA KLU sparse linear solver ([#657](https://github.com/pybamm-team/PyBaMM/pull/657))
- Allowed parameters to be set by material or by specifying a particular paper ([#647](https://github.com/pybamm-team/PyBaMM/pull/647))
- Set relative and absolute tolerances independently in solvers ([#645](https://github.com/pybamm-team/PyBaMM/pull/645))
- Added basic method to allow (a part of) the State Vector to be updated with results obtained from another solution or package ([#624](https://github.com/pybamm-team/PyBaMM/pull/624))
- Added some non-uniform meshes in 1D and 2D ([#617](https://github.com/pybamm-team/PyBaMM/pull/617))

## Optimizations

- Now simplifying objects that are constant as soon as they are created ([#801](https://github.com/pybamm-team/PyBaMM/pull/801))
- Simplified solver interface ([#800](https://github.com/pybamm-team/PyBaMM/pull/800))
- Added caching for shape evaluation, used during discretisation ([#780](https://github.com/pybamm-team/PyBaMM/pull/780))
- Added an option to skip model checks during discretisation, which could be slow for large models ([#739](https://github.com/pybamm-team/PyBaMM/pull/739))
- Use CasADi's automatic differentation algorithms by default when solving a model ([#714](https://github.com/pybamm-team/PyBaMM/pull/714))
- Avoid re-checking size when making a copy of an `Index` object ([#656](https://github.com/pybamm-team/PyBaMM/pull/656))
- Avoid recalculating `_evaluation_array` when making a copy of a `StateVector` object ([#653](https://github.com/pybamm-team/PyBaMM/pull/653))

## Bug fixes

- Fixed a bug where current loaded from data was incorrectly scaled with the cell capacity ([#852](https://github.com/pybamm-team/PyBaMM/pull/852))
- Moved evaluation of initial conditions to solver ([#839](https://github.com/pybamm-team/PyBaMM/pull/839))
- Fixed a bug where the first line of the data wasn't loaded when parameters are loaded from data ([#819](https://github.com/pybamm-team/PyBaMM/pull/819))
- Made `graphviz` an optional dependency ([#810](https://github.com/pybamm-team/PyBaMM/pull/810))
- Fixed examples to run with basic pip installation ([#800](https://github.com/pybamm-team/PyBaMM/pull/800))
- Added events for CasADi solver when stepping ([#800](https://github.com/pybamm-team/PyBaMM/pull/800))
- Improved implementation of broadcasts ([#776](https://github.com/pybamm-team/PyBaMM/pull/776))
- Fixed a bug which meant that the Ohmic heating in the current collectors was incorrect if using the Finite Element Method ([#767](https://github.com/pybamm-team/PyBaMM/pull/767))
- Improved automatic broadcasting ([#747](https://github.com/pybamm-team/PyBaMM/pull/747))
- Fixed bug with wrong temperature in initial conditions ([#737](https://github.com/pybamm-team/PyBaMM/pull/737))
- Improved flexibility of parameter values so that parameters (such as diffusivity or current) can be set as functions or scalars ([#723](https://github.com/pybamm-team/PyBaMM/pull/723))
- Fixed a bug where boundary conditions were sometimes handled incorrectly in 1+1D models ([#713](https://github.com/pybamm-team/PyBaMM/pull/713))
- Corrected a sign error in Dirichlet boundary conditions in the Finite Element Method ([#706](https://github.com/pybamm-team/PyBaMM/pull/706))
- Passed the correct dimensional temperature to open circuit potential ([#702](https://github.com/pybamm-team/PyBaMM/pull/702))
- Added missing temperature dependence in electrolyte and interface submodels ([#698](https://github.com/pybamm-team/PyBaMM/pull/698))
- Fixed differentiation of functions that have more than one argument ([#687](https://github.com/pybamm-team/PyBaMM/pull/687))
- Added warning if `ProcessedVariable` is called outside its interpolation range ([#681](https://github.com/pybamm-team/PyBaMM/pull/681))
- Updated installation instructions for Mac OS ([#680](https://github.com/pybamm-team/PyBaMM/pull/680))
- Improved the way `ProcessedVariable` objects are created in higher dimensions ([#581](https://github.com/pybamm-team/PyBaMM/pull/581))

## Breaking changes

- Time for solver should now be given in seconds ([#832](https://github.com/pybamm-team/PyBaMM/pull/832))
- Model events are now represented as a list of `pybamm.Event` ([#759](https://github.com/pybamm-team/PyBaMM/issues/759)
- Removed `ParameterValues.update_model`, whose functionality is now replaced by `InputParameter` ([#801](https://github.com/pybamm-team/PyBaMM/pull/801))
- Removed `Outer` and `Kron` nodes as no longer used ([#777](https://github.com/pybamm-team/PyBaMM/pull/777))
- Moved `results` to separate repositories ([#761](https://github.com/pybamm-team/PyBaMM/pull/761))
- The parameters "Bruggeman coefficient" must now be specified separately as "Bruggeman coefficient (electrolyte)" and "Bruggeman coefficient (electrode)"
- The current classes (`GetConstantCurrent`, `GetUserCurrent` and `GetUserData`) have now been removed. Please refer to the [`change-input-current` notebook](https://github.com/pybamm-team/PyBaMM/blob/main/examples/notebooks/change-input-current.ipynb) for information on how to specify an input current
- Parameter functions must now use pybamm functions instead of numpy functions (e.g. `pybamm.exp` instead of `numpy.exp`), as these are then used to construct the expression tree directly. Generally, pybamm syntax follows numpy syntax; please get in touch if a function you need is missing.
- The current must now be updated by changing "Current function [A]" or "C-rate" instead of "Typical current [A]"

# [v0.1.0](https://github.com/pybamm-team/PyBaMM/tree/v0.1.0) - 2019-10-08

This is the first official version of PyBaMM.
Please note that PyBaMM in still under active development, and so the API may change in the future.

## Features

### Models

#### Lithium-ion

- Single Particle Model (SPM)
- Single Particle Model with electrolyte (SPMe)
- Doyle-Fuller-Newman (DFN) model

with the following optional physics:

- Thermal effects
- Fast diffusion in particles
- 2+1D (pouch cell)

#### Lead-acid

- Leading-Order Quasi-Static model
- First-Order Quasi-Static model
- Composite model
- Full model

with the following optional physics:

- Hydrolysis side reaction
- Capacitance effects
- 2+1D

### Spatial discretisations

- Finite Volume (1D only)
- Finite Element (scikit, 2D only)

### Solvers

- Scipy
- Scikits ODE
- Scikits DAE
- IDA KLU sparse linear solver (Sundials)
- Algebraic (root-finding)<|MERGE_RESOLUTION|>--- conflicted
+++ resolved
@@ -2,10 +2,12 @@
 
 ## Features
 
-<<<<<<< HEAD
 - Added temperature control to experiment class. ([#2518])(https://github.com/pybamm-team/PyBaMM/pull/2518)
-=======
 - The "particle size" option can now be a tuple to allow different behaviour in each electrode([#2672](https://github.com/pybamm-team/PyBaMM/pull/2672)).
+
+## Bug fixes
+
+- Fixed the length scaling for the first dimension of r-R plots ([#2663](https://github.com/pybamm-team/PyBaMM/pull/2663)).
 
 # [v23.1](https://github.com/pybamm-team/PyBaMM/tree/v23.1) - 2023-01-31
 
@@ -14,14 +16,12 @@
 - Changed linting from `flake8` to `ruff` ([#2630](https://github.com/pybamm-team/PyBaMM/pull/2630)).
 - Changed docs theme to pydata theme and start to improve docs in general ([#2618](https://github.com/pybamm-team/PyBaMM/pull/2618)).
 - New `contact resistance` option, new parameter `Contact resistance [Ohm]` and new variable `Contact overpotential [V]` ([#2598](https://github.com/pybamm-team/PyBaMM/pull/2598)).
->>>>>>> 728eda45
 - Steps in `Experiment` can now be tagged and cycle numbers be searched based on those tags ([#2593](https://github.com/pybamm-team/PyBaMM/pull/2593)).
 
 ## Bug fixes
 
 - Fixed a bug where the solid phase conductivity was double-corrected for tortuosity when loading parameters from a BPX file ([#2638](https://github.com/pybamm-team/PyBaMM/pull/2638)).
 - Changed termination from "success" to "final time" for algebraic solvers to match ODE/DAE solvers ([#2613](https://github.com/pybamm-team/PyBaMM/pull/2613)).
-- Fixed the length scaling for the first dimension of r-R plots ([#2663](https://github.com/pybamm-team/PyBaMM/pull/2663)).
 
 # [v22.12](https://github.com/pybamm-team/PyBaMM/tree/v22.12) - 2022-12-31
 
