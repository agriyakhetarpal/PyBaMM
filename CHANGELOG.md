--- conflicted
+++ resolved
@@ -1,16 +1,17 @@
 # [Unreleased](https://github.com/pybamm-team/PyBaMM/)
 
-<<<<<<< HEAD
-## Features
-
-- Added a lithium ion equivalent circuit model with split open circuit voltages for each electrode. ([#4330](https://github.com/pybamm-team/PyBaMM/pull/4330))
-=======
-## Optimizations
+## Features
+
+- Added a lithium ion equivalent circuit model with split open circuit voltages for each electrode (`SplitOCVR`). ([#4330](https://github.com/pybamm-team/PyBaMM/pull/4330))
+
+## Optimizations
+
 - Removed the `start_step_offset` setting and disabled minimum `dt` warnings for drive cycles with the (`IDAKLUSolver`). ([#4416](https://github.com/pybamm-team/PyBaMM/pull/4416))
 
 ## Breaking changes
+
 - Renamed `set_events` function to `add_events_from` to better reflect its purpose. ([#4421](https://github.com/pybamm-team/PyBaMM/pull/4421))
->>>>>>> 6c1815b3
+
 
 # [v24.9.0](https://github.com/pybamm-team/PyBaMM/tree/v24.9.0) - 2024-09-03
 
