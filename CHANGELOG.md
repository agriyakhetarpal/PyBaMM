--- conflicted
+++ resolved
@@ -4,7 +4,6 @@
 
 -   For experiments, the simulation now automatically checks and skips steps that cannot be performed (e.g. "Charge at 1C until 4.2V" from 100% SOC) ([#2212](https://github.com/pybamm-team/PyBaMM/pull/2212))
 
-<<<<<<< HEAD
 ## Bug fixes
 
 -   Added `SEI on cracks` to loop over all interfacial reactions ([#2262](https://github.com/pybamm-team/PyBaMM/pull/2262))
@@ -14,11 +13,7 @@
 ## Optimizations
 
 -   Default options for `particle mechanics` now dealt with differently in each electrode ([#2262](https://github.com/pybamm-team/PyBaMM/pull/2262))
-=======
-## Optimizations
-
 -   Sped up calculations of Electrode SOH variables for summary variables ([#2210](https://github.com/pybamm-team/PyBaMM/pull/2210))
->>>>>>> f9fe319d
 
 ## Breaking changes
 
