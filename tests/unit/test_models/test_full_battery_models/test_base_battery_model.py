--- conflicted
+++ resolved
@@ -80,11 +80,7 @@
         model = pybamm.BaseBatteryModel({"dimensionality": 2})
         self.assertTrue(
             issubclass(
-<<<<<<< HEAD
-                model.default_submesh_types["current collector"],
-=======
                 model.default_submesh_types["current collector"].submesh_type,
->>>>>>> 1028e784
                 pybamm.ScikitUniform2DSubMesh,
             )
         )
