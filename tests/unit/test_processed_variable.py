#
# Tests for the Processed Variable class
#
import pybamm
import tests

import numpy as np
import unittest


class TestProcessedVariable(unittest.TestCase):
    def test_processed_variable_1D(self):
        # without space
        t = pybamm.t
        y = pybamm.StateVector(slice(0, 1))
        var = t * y
        t_sol = np.linspace(0, 1)
        y_sol = np.array([np.linspace(0, 5)])
        processed_var = pybamm.ProcessedVariable(var, t_sol, y_sol)
        np.testing.assert_array_equal(processed_var.entries, t_sol * y_sol[0])

    def test_processed_variable_2D(self):
        t = pybamm.t
        var = pybamm.Variable("var", domain=["negative electrode", "separator"])
        x = pybamm.SpatialVariable("x", domain=["negative electrode", "separator"])
        eqn = t * var + x

        # On nodes
        disc = tests.get_discretisation_for_testing()
        disc.set_variable_slices([var])
        x_sol = disc.process_symbol(x).entries[:, 0]
        var_sol = disc.process_symbol(var)
        eqn_sol = disc.process_symbol(eqn)
        t_sol = np.linspace(0, 1)
        y_sol = np.ones_like(x_sol)[:, np.newaxis] * np.linspace(0, 5)

        processed_var = pybamm.ProcessedVariable(var_sol, t_sol, y_sol, mesh=disc.mesh)
        np.testing.assert_array_equal(processed_var.entries[1:-1], y_sol)
        np.testing.assert_array_equal(processed_var(t_sol, x_sol), y_sol)
        processed_eqn = pybamm.ProcessedVariable(eqn_sol, t_sol, y_sol, mesh=disc.mesh)
        np.testing.assert_array_equal(
            processed_eqn(t_sol, x_sol), t_sol * y_sol + x_sol[:, np.newaxis]
        )

        # Test extrapolation
        np.testing.assert_array_equal(processed_var.entries[0], 2 * y_sol[0] - y_sol[1])
        np.testing.assert_array_equal(
            processed_var.entries[1], 2 * y_sol[-1] - y_sol[-2]
        )

        # On edges
        x_s_edge = pybamm.Matrix(disc.mesh["separator"][0].edges, domain="separator")
        processed_x_s_edge = pybamm.ProcessedVariable(x_s_edge, t_sol, y_sol, disc.mesh)
        np.testing.assert_array_equal(
            x_s_edge.entries[:, 0], processed_x_s_edge.entries[1:-1, 0]
        )

    def test_processed_variable_2D_unknown_domain(self):
        x = pybamm.SpatialVariable("x", domain="SEI layer", coord_sys="cartesian")
        geometry = pybamm.Geometry()
        geometry.add_domain(
            "SEI layer",
            {"primary": {x: {"min": pybamm.Scalar(0), "max": pybamm.Scalar(1)}}},
        )

        submesh_types = {"SEI layer": pybamm.Uniform1DSubMesh}
        var_pts = {x: 100}
        mesh = pybamm.Mesh(geometry, submesh_types, var_pts)

        nt = 100

        solution = pybamm.Solution(
            np.linspace(0, 1, nt),
            np.zeros((var_pts[x], nt)),
            np.linspace(0, 1, 1),
            np.zeros((var_pts[x])),
            "test",
        )

        c = pybamm.StateVector(slice(0, var_pts[x]), domain=["SEI layer"])
        pybamm.ProcessedVariable(c, solution.t, solution.y, mesh)

    def test_processed_variable_3D_x_r(self):
        var = pybamm.Variable(
            "var",
            domain=["negative particle"],
            auxiliary_domains={"secondary": ["negative electrode"]},
        )
        x = pybamm.SpatialVariable("x", domain=["negative electrode"])
        r = pybamm.SpatialVariable("r", domain=["negative particle"])

        disc = tests.get_p2d_discretisation_for_testing()
        disc.set_variable_slices([var])
        x_sol = disc.process_symbol(x).entries[:, 0]
        r_sol = disc.process_symbol(r).entries[:, 0]
        # Keep only the first iteration of entries
        r_sol = r_sol[: len(r_sol) // len(x_sol)]
        var_sol = disc.process_symbol(var)
        t_sol = np.linspace(0, 1)
        y_sol = np.ones(len(x_sol) * len(r_sol))[:, np.newaxis] * np.linspace(0, 5)

        processed_var = pybamm.ProcessedVariable(var_sol, t_sol, y_sol, mesh=disc.mesh)
        np.testing.assert_array_equal(
            processed_var.entries,
            np.reshape(y_sol, [len(x_sol), len(r_sol), len(t_sol)]),
        )

    def test_processed_variable_3D_x_z(self):
        var = pybamm.Variable(
            "var",
            domain=["negative electrode", "separator"],
            auxiliary_domains={"secondary": "current collector"},
        )
        x = pybamm.SpatialVariable("x", domain=["negative electrode", "separator"])
        z = pybamm.SpatialVariable("z", domain=["current collector"])

        disc = tests.get_1p1d_discretisation_for_testing()
        disc.set_variable_slices([var])
<<<<<<< HEAD
        x_sol = disc.process_symbol(x).entries[:, 0]
        z_sol = disc.process_symbol(z).entries[:, 0]
=======
        z_sol = disc.process_symbol(z).entries[:, 0]
        x_sol = disc.process_symbol(x).entries[:, 0]
        # Keep only the first iteration of entries
        x_sol = x_sol[: len(x_sol) // len(z_sol)]
>>>>>>> f1d0dc2c
        var_sol = disc.process_symbol(var)
        t_sol = np.linspace(0, 1)
        y_sol = np.ones(len(x_sol) * len(z_sol))[:, np.newaxis] * np.linspace(0, 5)

        processed_var = pybamm.ProcessedVariable(var_sol, t_sol, y_sol, mesh=disc.mesh)
        np.testing.assert_array_equal(
            processed_var.entries,
            np.reshape(y_sol, [len(x_sol), len(z_sol), len(t_sol)]),
        )

<<<<<<< HEAD
    @unittest.skipIf(pybamm.have_scikit_fem(), "scikit-fem not installed")
=======
        # On edges
        x_s_edge = pybamm.Matrix(
            np.repeat(disc.mesh["separator"][0].edges, len(z_sol)),
            domain="separator",
            auxiliary_domains={"secondary": "current collector"},
        )
        processed_x_s_edge = pybamm.ProcessedVariable(x_s_edge, t_sol, y_sol, disc.mesh)
        np.testing.assert_array_equal(
            x_s_edge.entries[:, 0],
            processed_x_s_edge.entries[:, :, 0].reshape(-1, 1)[:, 0],
        )

>>>>>>> f1d0dc2c
    def test_processed_variable_3D_scikit(self):
        var = pybamm.Variable("var", domain=["current collector"])

        disc = tests.get_2p1d_discretisation_for_testing()
        disc.set_variable_slices([var])
        y = disc.mesh["current collector"][0].edges["y"]
        z = disc.mesh["current collector"][0].edges["z"]
        var_sol = disc.process_symbol(var)
        t_sol = np.linspace(0, 1)
        u_sol = np.ones(var_sol.shape[0])[:, np.newaxis] * np.linspace(0, 5)

        processed_var = pybamm.ProcessedVariable(var_sol, t_sol, u_sol, mesh=disc.mesh)
        np.testing.assert_array_equal(
            processed_var.entries, np.reshape(u_sol, [len(y), len(z), len(t_sol)])
        )

    def test_processed_variable_2Dspace_scikit(self):
        var = pybamm.Variable("var", domain=["current collector"])

        disc = tests.get_2p1d_discretisation_for_testing()
        disc.set_variable_slices([var])
        y = disc.mesh["current collector"][0].edges["y"]
        z = disc.mesh["current collector"][0].edges["z"]
        var_sol = disc.process_symbol(var)
        t_sol = np.array([0])
        u_sol = np.ones(var_sol.shape[0])[:, np.newaxis]

        processed_var = pybamm.ProcessedVariable(var_sol, t_sol, u_sol, mesh=disc.mesh)
        np.testing.assert_array_equal(
            processed_var.entries, np.reshape(u_sol, [len(y), len(z)])
        )

    def test_processed_var_1D_interpolation(self):
        # without spatial dependence
        t = pybamm.t
        y = pybamm.StateVector(slice(0, 1))
        var = y
        eqn = t * y

        t_sol = np.linspace(0, 1, 1000)
        y_sol = np.array([np.linspace(0, 5, 1000)])
        processed_var = pybamm.ProcessedVariable(var, t_sol, y_sol)
        # vector
        np.testing.assert_array_equal(processed_var(t_sol), y_sol[0])
        # scalar
        np.testing.assert_array_equal(processed_var(0.5), 2.5)
        np.testing.assert_array_equal(processed_var(0.7), 3.5)

        processed_eqn = pybamm.ProcessedVariable(eqn, t_sol, y_sol)
        np.testing.assert_array_equal(processed_eqn(t_sol), t_sol * y_sol[0])
        np.testing.assert_array_almost_equal(processed_eqn(0.5), 0.5 * 2.5)

        # Suppress warning for this test
        pybamm.set_logging_level("ERROR")
        np.testing.assert_array_equal(processed_eqn(2), np.nan)
        pybamm.set_logging_level("WARNING")

    def test_processed_var_2D_interpolation(self):
        t = pybamm.t
        var = pybamm.Variable("var", domain=["negative electrode", "separator"])
        x = pybamm.SpatialVariable("x", domain=["negative electrode", "separator"])
        eqn = t * var + x

        disc = tests.get_discretisation_for_testing()
        disc.set_variable_slices([var])
        x_sol = disc.process_symbol(x).entries[:, 0]
        var_sol = disc.process_symbol(var)
        eqn_sol = disc.process_symbol(eqn)
        t_sol = np.linspace(0, 1)
        y_sol = x_sol[:, np.newaxis] * np.linspace(0, 5)

        processed_var = pybamm.ProcessedVariable(var_sol, t_sol, y_sol, mesh=disc.mesh)
        # 2 vectors
        np.testing.assert_array_almost_equal(processed_var(t_sol, x_sol), y_sol)
        # 1 vector, 1 scalar
        np.testing.assert_array_almost_equal(
            processed_var(0.5, x_sol)[:, 0], 2.5 * x_sol
        )
        np.testing.assert_array_equal(
            processed_var(t_sol, x_sol[-1]), x_sol[-1] * np.linspace(0, 5)
        )
        # 2 scalars
        np.testing.assert_array_almost_equal(
            processed_var(0.5, x_sol[-1]), 2.5 * x_sol[-1]
        )
        processed_eqn = pybamm.ProcessedVariable(eqn_sol, t_sol, y_sol, mesh=disc.mesh)
        # 2 vectors
        np.testing.assert_array_almost_equal(
            processed_eqn(t_sol, x_sol), t_sol * y_sol + x_sol[:, np.newaxis]
        )
        # 1 vector, 1 scalar
        self.assertEqual(processed_eqn(0.5, x_sol[10:30]).shape, (20, 1))
        self.assertEqual(processed_eqn(t_sol[4:9], x_sol[-1]).shape, (5,))
        # 2 scalars
        self.assertEqual(processed_eqn(0.5, x_sol[-1]).shape, (1,))

        # On microscale
        r_n = pybamm.Matrix(
            disc.mesh["negative particle"][0].nodes, domain="negative particle"
        )
        processed_r_n = pybamm.ProcessedVariable(r_n, t_sol, y_sol, disc.mesh)
        np.testing.assert_array_equal(r_n.entries[:, 0], processed_r_n.entries[1:-1, 0])
        np.testing.assert_array_almost_equal(
            processed_r_n(0, r=np.linspace(0, 1))[:, 0], np.linspace(0, 1)
        )

    def test_processed_var_3D_interpolation(self):
        var = pybamm.Variable(
            "var",
            domain=["negative particle"],
            auxiliary_domains={"secondary": ["negative electrode"]},
        )
        x = pybamm.SpatialVariable("x", domain=["negative electrode"])
        r = pybamm.SpatialVariable("r", domain=["negative particle"])

        disc = tests.get_p2d_discretisation_for_testing()
        disc.set_variable_slices([var])
        x_sol = disc.process_symbol(x).entries[:, 0]
        r_sol = disc.process_symbol(r).entries[:, 0]
        # Keep only the first iteration of entries
        r_sol = r_sol[: len(r_sol) // len(x_sol)]
        var_sol = disc.process_symbol(var)
        t_sol = np.linspace(0, 1)
        y_sol = np.ones(len(x_sol) * len(r_sol))[:, np.newaxis] * np.linspace(0, 5)

        processed_var = pybamm.ProcessedVariable(var_sol, t_sol, y_sol, mesh=disc.mesh)
        # 3 vectors
        np.testing.assert_array_equal(
            processed_var(t_sol, x_sol, r_sol).shape, (40, 10, 50)
        )
        np.testing.assert_array_equal(
            processed_var(t_sol, x_sol, r_sol),
            np.reshape(y_sol, [len(x_sol), len(r_sol), len(t_sol)]),
        )
        # 2 vectors, 1 scalar
        np.testing.assert_array_equal(processed_var(0.5, x_sol, r_sol).shape, (40, 10))
        np.testing.assert_array_equal(processed_var(t_sol, 0.2, r_sol).shape, (10, 50))
        np.testing.assert_array_equal(processed_var(t_sol, x_sol, 0.5).shape, (40, 50))
        # 1 vectors, 2 scalar
        np.testing.assert_array_equal(processed_var(0.5, 0.2, r_sol).shape, (10,))
        np.testing.assert_array_equal(processed_var(0.5, x_sol, 0.5).shape, (40,))
        np.testing.assert_array_equal(processed_var(t_sol, 0.2, 0.5).shape, (50,))
        # 3 scalars
        np.testing.assert_array_equal(processed_var(0.2, 0.2, 0.2).shape, ())

        # positive particle
        var = pybamm.Variable(
            "var",
            domain=["positive particle"],
            auxiliary_domains={"secondary": ["positive electrode"]},
        )
        x = pybamm.SpatialVariable("x", domain=["positive electrode"])
        r = pybamm.SpatialVariable("r", domain=["positive particle"])

        disc.set_variable_slices([var])
        x_sol = disc.process_symbol(x).entries[:, 0]
        r_sol = disc.process_symbol(r).entries[:, 0]
        # Keep only the first iteration of entries
        r_sol = r_sol[: len(r_sol) // len(x_sol)]
        var_sol = disc.process_symbol(var)
        t_sol = np.linspace(0, 1)
        y_sol = np.ones(len(x_sol) * len(r_sol))[:, np.newaxis] * np.linspace(0, 5)

        processed_var = pybamm.ProcessedVariable(var_sol, t_sol, y_sol, mesh=disc.mesh)
        # 3 vectors
        np.testing.assert_array_equal(
            processed_var(t_sol, x_sol, r_sol).shape, (35, 10, 50)
        )

    def test_processed_var_3D_r_first_dimension(self):
        var = pybamm.Variable(
            "var",
            domain=["negative particle"],
            auxiliary_domains={"secondary": ["negative electrode"]},
        )
        broad_var = pybamm.PrimaryBroadcast(var, "negative electrode")
        x = pybamm.SpatialVariable("x", domain=["negative electrode"])
        r = pybamm.SpatialVariable("r", domain=["negative particle"])

        disc = tests.get_discretisation_for_testing()
        disc.set_variable_slices([var])
        x_sol = disc.process_symbol(x).entries[:, 0]
        r_sol = disc.process_symbol(r).entries[:, 0]
        var_sol = disc.process_symbol(broad_var)
        t_sol = np.linspace(0, 1)
        y_sol = np.ones(len(x_sol) * len(r_sol))[:, np.newaxis] * np.linspace(0, 5)

        processed_var = pybamm.ProcessedVariable(var_sol, t_sol, y_sol, mesh=disc.mesh)
        # 3 vectors
        np.testing.assert_array_equal(
            processed_var(t_sol, x_sol, r_sol).shape, (40, 10, 50)
        )
        np.testing.assert_array_equal(
            processed_var(t_sol, x_sol, r_sol),
            np.reshape(y_sol, [len(x_sol), len(r_sol), len(t_sol)]),
        )
        # 2 vectors, 1 scalar
        np.testing.assert_array_equal(processed_var(0.5, x_sol, r_sol).shape, (40, 10))
        np.testing.assert_array_equal(processed_var(t_sol, 0.2, r_sol).shape, (10, 50))
        np.testing.assert_array_equal(processed_var(t_sol, x_sol, 0.5).shape, (40, 50))
        # 1 vectors, 2 scalar
        np.testing.assert_array_equal(processed_var(0.5, 0.2, r_sol).shape, (10,))
        np.testing.assert_array_equal(processed_var(0.5, x_sol, 0.5).shape, (40,))
        np.testing.assert_array_equal(processed_var(t_sol, 0.2, 0.5).shape, (50,))
        # 3 scalars
        np.testing.assert_array_equal(processed_var(0.2, 0.2, 0.2).shape, ())

        # positive particle
        var = pybamm.Variable("var", domain=["positive particle"])
        broad_var = pybamm.PrimaryBroadcast(var, "positive electrode")
        x = pybamm.SpatialVariable("x", domain=["positive electrode"])
        r = pybamm.SpatialVariable("r", domain=["positive particle"])

        disc.set_variable_slices([var])
        x_sol = disc.process_symbol(x).entries[:, 0]
        r_sol = disc.process_symbol(r).entries[:, 0]
        var_sol = disc.process_symbol(broad_var)
        t_sol = np.linspace(0, 1)
        y_sol = np.ones(len(x_sol) * len(r_sol))[:, np.newaxis] * np.linspace(0, 5)

        processed_var = pybamm.ProcessedVariable(var_sol, t_sol, y_sol, mesh=disc.mesh)
        # 3 vectors
        np.testing.assert_array_equal(
            processed_var(t_sol, x_sol, r_sol).shape, (35, 10, 50)
        )

    def test_processed_var_3D_scikit_interpolation(self):
        var = pybamm.Variable("var", domain=["current collector"])

        disc = tests.get_2p1d_discretisation_for_testing()
        disc.set_variable_slices([var])
        y_sol = disc.mesh["current collector"][0].edges["y"]
        z_sol = disc.mesh["current collector"][0].edges["z"]
        var_sol = disc.process_symbol(var)
        t_sol = np.linspace(0, 1)
        u_sol = np.ones(var_sol.shape[0])[:, np.newaxis] * np.linspace(0, 5)

        processed_var = pybamm.ProcessedVariable(var_sol, t_sol, u_sol, mesh=disc.mesh)
        # 3 vectors
        np.testing.assert_array_equal(
            processed_var(t_sol, y=y_sol, z=z_sol).shape, (15, 15, 50)
        )
        np.testing.assert_array_equal(
            processed_var(t_sol, y=y_sol, z=z_sol),
            np.reshape(u_sol, [len(y_sol), len(z_sol), len(t_sol)]),
        )
        # 2 vectors, 1 scalar
        np.testing.assert_array_equal(
            processed_var(0.5, y=y_sol, z=z_sol).shape, (15, 15)
        )
        np.testing.assert_array_equal(
            processed_var(t_sol, y=0.2, z=z_sol).shape, (15, 50)
        )
        np.testing.assert_array_equal(
            processed_var(t_sol, y=y_sol, z=0.5).shape, (15, 50)
        )
        # 1 vectors, 2 scalar
        np.testing.assert_array_equal(processed_var(0.5, y=0.2, z=z_sol).shape, (15,))
        np.testing.assert_array_equal(processed_var(0.5, y=y_sol, z=0.5).shape, (15,))
        np.testing.assert_array_equal(processed_var(t_sol, y=0.2, z=0.5).shape, (50,))
        # 3 scalars
        np.testing.assert_array_equal(processed_var(0.2, y=0.2, z=0.2).shape, ())

    def test_processed_var_2Dspace_scikit_interpolation(self):
        var = pybamm.Variable("var", domain=["current collector"])

        disc = tests.get_2p1d_discretisation_for_testing()
        disc.set_variable_slices([var])
        y_sol = disc.mesh["current collector"][0].edges["y"]
        z_sol = disc.mesh["current collector"][0].edges["z"]
        var_sol = disc.process_symbol(var)
        t_sol = np.array([0])
        u_sol = np.ones(var_sol.shape[0])[:, np.newaxis]

        processed_var = pybamm.ProcessedVariable(var_sol, t_sol, u_sol, mesh=disc.mesh)
        # 2 vectors
        np.testing.assert_array_equal(
            processed_var(t=None, y=y_sol, z=z_sol).shape, (15, 15)
        )
        # 1 vector, 1 scalar
        np.testing.assert_array_equal(
            processed_var(t=None, y=0.2, z=z_sol).shape, (15, 1)
        )
        np.testing.assert_array_equal(
            processed_var(t=None, y=y_sol, z=0.5).shape, (15,)
        )
        # 2 scalars
        np.testing.assert_array_equal(processed_var(t=None, y=0.2, z=0.2).shape, (1,))

    def test_processed_variable_ode_pde_solution(self):
        # without space
        model = pybamm.BaseBatteryModel()
        c = pybamm.Variable("conc")
        model.rhs = {c: -c}
        model.initial_conditions = {c: 1}
        model.variables = {"c": c}
        modeltest = tests.StandardModelTest(model)
        modeltest.test_all()
        t_sol, y_sol = modeltest.solution.t, modeltest.solution.y
        processed_vars = pybamm.post_process_variables(model.variables, t_sol, y_sol)
        np.testing.assert_array_almost_equal(processed_vars["c"](t_sol), np.exp(-t_sol))

        # with space
        # set up and solve model
        whole_cell = ["negative electrode", "separator", "positive electrode"]
        model = pybamm.BaseBatteryModel()
        c = pybamm.Variable("conc", domain=whole_cell)
        c_s = pybamm.Variable(
            "particle conc",
            domain="negative particle",
            auxiliary_domains={"secondary": ["negative electrode"]},
        )
        model.rhs = {c: -c, c_s: 1 - c_s}
        model.initial_conditions = {c: 1, c_s: 0.5}
        model.boundary_conditions = {
            c: {"left": (0, "Neumann"), "right": (0, "Neumann")},
            c_s: {"left": (0, "Neumann"), "right": (0, "Neumann")},
        }
        model.variables = {
            "c": c,
            "N": pybamm.grad(c),
            "c_s": c_s,
            "N_s": pybamm.grad(c_s),
        }
        modeltest = tests.StandardModelTest(model)
        modeltest.test_all()
        # set up testing
        t_sol, y_sol = modeltest.solution.t, modeltest.solution.y
        x = pybamm.SpatialVariable("x", domain=whole_cell)
        x_sol = modeltest.disc.process_symbol(x).entries[:, 0]
        processed_vars = pybamm.post_process_variables(
            model.variables, t_sol, y_sol, modeltest.disc.mesh
        )

        # test
        np.testing.assert_array_almost_equal(
            processed_vars["c"](t_sol, x_sol),
            np.ones_like(x_sol)[:, np.newaxis] * np.exp(-t_sol),
        )

    def test_call_failure(self):
        # x domain
        var = pybamm.Variable("var x", domain=["negative electrode", "separator"])
        x = pybamm.SpatialVariable("x", domain=["negative electrode", "separator"])
        disc = tests.get_discretisation_for_testing()
        disc.set_variable_slices([var])
        x_sol = disc.process_symbol(x).entries[:, 0]
        var_sol = disc.process_symbol(var)
        t_sol = np.linspace(0, 1)
        y_sol = x_sol[:, np.newaxis] * np.linspace(0, 5)

        processed_var = pybamm.ProcessedVariable(var_sol, t_sol, y_sol, mesh=disc.mesh)
        with self.assertRaisesRegex(ValueError, "x cannot be None"):
            processed_var(0)

        # r domain
        var = pybamm.Variable("var r", domain=["negative particle"])
        r = pybamm.SpatialVariable("r", domain=["negative particle"])
        disc = tests.get_discretisation_for_testing()
        disc.set_variable_slices([var])
        r_sol = disc.process_symbol(r).entries[:, 0]
        var_sol = disc.process_symbol(var)
        y_sol = r_sol[:, np.newaxis] * np.linspace(0, 5)

        processed_var = pybamm.ProcessedVariable(var_sol, t_sol, y_sol, mesh=disc.mesh)
        with self.assertRaisesRegex(ValueError, "r cannot be None"):
            processed_var(0)
        with self.assertRaisesRegex(ValueError, "r cannot be None"):
            processed_var(0, 1)


if __name__ == "__main__":
    print("Add -v for more debug output")
    import sys

    if "-v" in sys.argv:
        debug = True
    pybamm.settings.debug_mode = True
    unittest.main()<|MERGE_RESOLUTION|>--- conflicted
+++ resolved
@@ -116,15 +116,10 @@
 
         disc = tests.get_1p1d_discretisation_for_testing()
         disc.set_variable_slices([var])
-<<<<<<< HEAD
-        x_sol = disc.process_symbol(x).entries[:, 0]
-        z_sol = disc.process_symbol(z).entries[:, 0]
-=======
         z_sol = disc.process_symbol(z).entries[:, 0]
         x_sol = disc.process_symbol(x).entries[:, 0]
         # Keep only the first iteration of entries
         x_sol = x_sol[: len(x_sol) // len(z_sol)]
->>>>>>> f1d0dc2c
         var_sol = disc.process_symbol(var)
         t_sol = np.linspace(0, 1)
         y_sol = np.ones(len(x_sol) * len(z_sol))[:, np.newaxis] * np.linspace(0, 5)
@@ -135,9 +130,6 @@
             np.reshape(y_sol, [len(x_sol), len(z_sol), len(t_sol)]),
         )
 
-<<<<<<< HEAD
-    @unittest.skipIf(pybamm.have_scikit_fem(), "scikit-fem not installed")
-=======
         # On edges
         x_s_edge = pybamm.Matrix(
             np.repeat(disc.mesh["separator"][0].edges, len(z_sol)),
@@ -150,7 +142,6 @@
             processed_x_s_edge.entries[:, :, 0].reshape(-1, 1)[:, 0],
         )
 
->>>>>>> f1d0dc2c
     def test_processed_variable_3D_scikit(self):
         var = pybamm.Variable("var", domain=["current collector"])
 
