import nox
import os
import sys

nox.options.sessions = ["pre-commit", "unit"]

@nox.session(name="pybamm-requires", reuse_venv=True)
def run_pybamm_requires(session):
    homedir = os.getenv("HOME")
    session.env["SUNDIALS_INST"] = session.env.get("SUNDIALS_INST", f"{homedir}/.local")
    session.env[
        "LD_LIBRARY_PATH"
    ] = f"{homedir}/.local/lib:{session.env.get('LD_LIBRARY_PATH')}"
    if sys.platform != "win32":
        session.install("wget", "cmake")
        session.run("python", "scripts/install_KLU_Sundials.py")
        if not os.path.exists("./pybind11"):
            session.run(
                "git",
                "clone",
                "https://github.com/pybind/pybind11.git",
                "pybind11/",
                external=True,
            )
    else:
        session.error("nox -s pybamm-requires is only available on Linux & MacOS.")


@nox.session(name="coverage", reuse_venv=True)
def run_coverage(session):
    homedir = os.getenv("HOME")
    session.env["SUNDIALS_INST"] = session.env.get("SUNDIALS_INST", f"{homedir}/.local")
    session.env[
        "LD_LIBRARY_PATH"
    ] = f"{homedir}/.local/lib:{session.env.get('LD_LIBRARY_PATH')}"
    session.install("coverage")
    session.install("-e", ".")
    if sys.platform != "win32":
        session.install("scikits.odes")
        session.run("pybamm_install_jax")
    session.run("coverage", "run", "--rcfile=.coveragerc", "run-tests.py", "--nosub")
    session.run("coverage", "combine")
    session.run("coverage", "xml")


@nox.session(name="integration", reuse_venv=True)
def run_integration(session):
    homedir = os.getenv("HOME")
    session.env["SUNDIALS_INST"] = session.env.get("SUNDIALS_INST", f"{homedir}/.local")
    session.env[
        "LD_LIBRARY_PATH"
    ] = f"{homedir}/.local/lib:{session.env.get('LD_LIBRARY_PATH')}"
    session.install("-e", ".[dev]")
    if sys.platform == "linux":
        session.install("scikits.odes")
    session.run("python", "run-tests.py", "--integration")


@nox.session(name="doctests", reuse_venv=True)
def run_doctests(session):
    session.install("-e", ".[docs]")
    session.run("python", "run-tests.py", "--doctest")


@nox.session(name="unit", reuse_venv=True)
def run_unit(session):
    homedir = os.getenv("HOME")
    session.env["SUNDIALS_INST"] = session.env.get("SUNDIALS_INST", f"{homedir}/.local")
    session.env[
        "LD_LIBRARY_PATH"
    ] = f"{homedir}/.local/lib:{session.env.get('LD_LIBRARY_PATH')}"
    session.install("-e", ".")
    if sys.platform == "linux":
        session.run("pybamm_install_jax")
        session.install("scikits.odes")
    session.run("python", "run-tests.py", "--unit")


@nox.session(name="examples", reuse_venv=True)
def run_examples(session):
    session.install("-e", ".[dev]")
    session.run("python", "run-tests.py", "--examples")


@nox.session(name="dev", reuse_venv=True)
def set_dev(session):
    homedir = os.getenv("HOME")
    LD_LIBRARY_PATH = f"{homedir}/.local/lib:{session.env.get('LD_LIBRARY_PATH')}"
    envbindir = session.bin
    session.install("-e", ".[dev]")
    session.install("cmake")
    session.run(
        "echo",
        "export",
        f"LD_LIBRARY_PATH={LD_LIBRARY_PATH}",
        ">>",
        f"{envbindir}/activate",
    )


@nox.session(name="tests", reuse_venv=True)
def run_tests(session):
    homedir = os.getenv("HOME")
    session.env["SUNDIALS_INST"] = session.env.get("SUNDIALS_INST", f"{homedir}/.local")
    session.env[
        "LD_LIBRARY_PATH"
    ] = f"{homedir}/.local/lib:{session.env.get('LD_LIBRARY_PATH')}"
    session.install("-e", ".[dev]")
    if sys.platform == "linux" or sys.platform == "darwin":
        session.run("pybamm_install_jax")
        session.install("scikits.odes")
    session.run("python", "run-tests.py", "--all")


@nox.session(name="docs", reuse_venv=True)
def build_docs(session):
    envbindir = session.bin
    session.install("-e", ".[docs]")
<<<<<<< HEAD
    session.chdir("docs/")
    session.run(
        "sphinx-autobuild", "--open-browser", "-qT", ".", f"{envbindir}/../tmp/html"
    )


@nox.session(name="pre-commit", reuse_venv=True)
def lint(session):
    session.install("pre-commit")
    session.run("pre-commit", "run", "--all-files")
=======
    with session.chdir("docs/"):
        session.run(
            "sphinx-autobuild",
            "-j",
            "auto",
            "--open-browser",
            "-qT",
            ".",
            f"{envbindir}/../tmp/html",
        )
>>>>>>> f74c32c2
<|MERGE_RESOLUTION|>--- conflicted
+++ resolved
@@ -116,18 +116,6 @@
 def build_docs(session):
     envbindir = session.bin
     session.install("-e", ".[docs]")
-<<<<<<< HEAD
-    session.chdir("docs/")
-    session.run(
-        "sphinx-autobuild", "--open-browser", "-qT", ".", f"{envbindir}/../tmp/html"
-    )
-
-
-@nox.session(name="pre-commit", reuse_venv=True)
-def lint(session):
-    session.install("pre-commit")
-    session.run("pre-commit", "run", "--all-files")
-=======
     with session.chdir("docs/"):
         session.run(
             "sphinx-autobuild",
@@ -138,4 +126,9 @@
             ".",
             f"{envbindir}/../tmp/html",
         )
->>>>>>> f74c32c2
+        
+        
+@nox.session(name="pre-commit", reuse_venv=True)
+def lint(session):
+    session.install("pre-commit")
+    session.run("pre-commit", "run", "--all-files")